--- conflicted
+++ resolved
@@ -1,16 +1,3 @@
-<<<<<<< HEAD
-# Security Policy
-
-## Reporting a Bug or Vulnerability
-
-For non-security problems please open an issue in this GitHub repository.
-
-If you find any security issues please send a report confidentially to security@binance.com.
-
-Please include notes about the impact of the issue and a walkthrough on how it can be exploited.
-
-For severe security issues that completely breach the safety of the scheme or leak the secret shares we would be happy to reward you with a bounty based on the security impact and severity. Please include a link to this notice in your email.
-=======
 # Security Policy
 
 ## Reporting a Bug or Vulnerability
@@ -21,5 +8,4 @@
 
 Please include notes about the impact of the issue and a walkthrough on how it can be exploited.
 
-For severe security issues that completely breach the safety of the scheme or leak the secret shares we would be happy to reward you with a bounty based on the security impact and severity. Please include a link to this notice in your email.
->>>>>>> 3d95e54c
+For severe security issues that completely breach the safety of the scheme or leak the secret shares we would be happy to reward you with a bounty based on the security impact and severity. Please include a link to this notice in your email.