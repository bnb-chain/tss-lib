<<<<<<< HEAD
# Multi-Party Threshold Signature Scheme
[![MIT licensed][1]][2] [![GoDoc][3]][4] [![Go Report Card][5]][6]

[1]: https://img.shields.io/badge/license-MIT-blue.svg
[2]: LICENSE
[3]: https://godoc.org/github.com/binance-chain/tss-lib?status.svg
[4]: https://godoc.org/github.com/binance-chain/tss-lib
[5]: https://goreportcard.com/badge/github.com/binance-chain/tss-lib
[6]: https://goreportcard.com/report/github.com/binance-chain/tss-lib

Permissively MIT Licensed.

Note! This is a library for developers. You may find a TSS tool that you can use with the Binance Chain CLI [here](https://docs.binance.org/tss.html).

## Introduction
This is an implementation of multi-party {t,n}-threshold ECDSA (Elliptic Curve Digital Signature Algorithm) based on Gennaro and Goldfeder CCS 2018 [1] and EdDSA (Edwards-curve Digital Signature Algorithm) following a similar approach.

This library includes three protocols:

* Key Generation for creating secret shares with no trusted dealer ("keygen").
* Signing for using the secret shares to generate a signature ("signing").
* Dynamic Groups to change the group of participants while keeping the secret ("resharing").

⚠️ Do not miss [these important notes](#how-to-use-this-securely) on implementing this library securely

## Rationale
ECDSA is used extensively for crypto-currencies such as Bitcoin, Ethereum (secp256k1 curve), NEO (NIST P-256 curve) and many more. 

EdDSA is used extensively for crypto-currencies such as Cardano, Aeternity, Stellar Lumens and many more.

For such currencies this technique may be used to create crypto wallets where multiple parties must collaborate to sign transactions. See [MultiSig Use Cases](https://en.bitcoin.it/wiki/Multisignature#Multisignature_Applications)

One secret share per key/address is stored locally by each participant and these are kept safe by the protocol – they are never revealed to others at any time. Moreover, there is no trusted dealer of the shares.

In contrast to MultiSig solutions, transactions produced by TSS preserve the privacy of the signers by not revealing which `t+1` participants were involved in their signing.

There is also a performance bonus in that blockchain nodes may check the validity of a signature without any extra MultiSig logic or processing.

## Usage
You should start by creating an instance of a `LocalParty` and giving it the arguments that it needs.

The `LocalParty` that you use should be from the `keygen`, `signing` or `resharing` package depending on what you want to do.

### Setup
```go
// Set up elliptic curve
// use ECDSA, which is used by default
tss.SetCurve(s256k1.S256()) 
// or use EdDSA
// tss.SetCurve(edwards.Edwards()) 

// When using the keygen party it is recommended that you pre-compute the "safe primes" and Paillier secret beforehand because this can take some time.
// This code will generate those parameters using a concurrency limit equal to the number of available CPU cores.
preParams, _ := keygen.GeneratePreParams(1 * time.Minute)

// Create a `*PartyID` for each participating peer on the network (you should call `tss.NewPartyID` for each one)
parties := tss.SortPartyIDs(getParticipantPartyIDs())

// Set up the parameters
// Note: The `id` and `moniker` fields are for convenience to allow you to easily track participants.
// The `id` should be a unique string representing this party in the network and `moniker` can be anything (even left blank).
// The `uniqueKey` is a unique identifying key for this peer (such as its p2p public key) as a big.Int.
thisParty := tss.NewPartyID(id, moniker, uniqueKey)
ctx := tss.NewPeerContext(parties)
params := tss.NewParameters(ctx, thisParty, len(parties), threshold)

// You should keep a local mapping of `id` strings to `*PartyID` instances so that an incoming message can have its origin party's `*PartyID` recovered for passing to `UpdateFromBytes` (see below)
partyIDMap := make(map[string]*PartyID)
for _, id := range parties {
    partyIDMap[id.Id] = id
}
```

### Keygen
Use the `keygen.LocalParty` for the keygen protocol. The save data you receive through the `endCh` upon completion of the protocol should be persisted to secure storage.

```go
party := keygen.NewLocalParty(params, outCh, endCh, preParams) // Omit the last arg to compute the pre-params in round 1
go func() {
    err := party.Start()
    // handle err ...
}()
```

### Signing
Use the `signing.LocalParty` for signing and provide it with a `message` to sign. It requires the key data obtained from the keygen protocol. The signature will be sent through the `endCh` once completed.

Please note that `t+1` signers are required to sign a message and for optimal usage no more than this should be involved. Each signer should have the same view of who the `t+1` signers are.

```go
party := signing.NewLocalParty(message, params, ourKeyData, outCh, endCh)
go func() {
    err := party.Start()
    // handle err ...
}()
```

### Re-Sharing
Use the `resharing.LocalParty` to re-distribute the secret shares. The save data received through the `endCh` should overwrite the existing key data in storage, or write new data if the party is receiving a new share.

Please note that `ReSharingParameters` is used to give this Party more context about the re-sharing that should be carried out.

```go
party := resharing.NewLocalParty(params, ourKeyData, outCh, endCh)
go func() {
    err := party.Start()
    // handle err ...
}()
```

⚠️ During re-sharing the key data may be modified during the rounds. Do not ever overwrite any data saved on disk until the final struct has been received through the `end` channel.

## Messaging
In these examples the `outCh` will collect outgoing messages from the party and the `endCh` will receive save data or a signature when the protocol is complete.

During the protocol you should provide the party with updates received from other participating parties on the network.

A `Party` has two thread-safe methods on it for receiving updates.
```go
// The main entry point when updating a party's state from the wire
UpdateFromBytes(wireBytes []byte, from *tss.PartyID, isBroadcast bool) (ok bool, err *tss.Error)
// You may use this entry point to update a party's state when running locally or in tests
Update(msg tss.ParsedMessage) (ok bool, err *tss.Error)
```

And a `tss.Message` has the following two methods for converting messages to data for the wire:
```go
// Returns the encoded message bytes to send over the wire along with routing information
WireBytes() ([]byte, *tss.MessageRouting, error)
// Returns the protobuf wrapper message struct, used only in some exceptional scenarios (i.e. mobile apps)
WireMsg() *tss.MessageWrapper
```

In a typical use case, it is expected that a transport implementation will consume message bytes via the `out` channel of the local `Party`, send them to the destination(s) specified in the result of `msg.GetTo()`, and pass them to `UpdateFromBytes` on the receiving end.

This way there is no need to deal with Marshal/Unmarshalling Protocol Buffers to implement a transport.

## How to use this securely

⚠️ This section is important. Be sure to read it!

The transport for messaging is left to the application layer and is not provided by this library. Each one of the following paragraphs should be read and followed carefully as it is crucial that you implement a secure transport to ensure safety of the protocol.

When you build a transport, it should offer a broadcast channel as well as point-to-point channels connecting every pair of parties. Your transport should also employ suitable end-to-end encryption (TLS with an [AEAD cipher](https://en.wikipedia.org/wiki/Authenticated_encryption#Authenticated_encryption_with_associated_data_(AEAD)) is recommended) between parties to ensure that a party can only read the messages sent to it.

Within your transport, each message should be wrapped with a **session ID** that is unique to a single run of the keygen, signing or re-sharing rounds. This session ID should be agreed upon out-of-band and known only by the participating parties before the rounds begin. Upon receiving any message, your program should make sure that the received session ID matches the one that was agreed upon at the start.

Additionally, there should be a mechanism in your transport to allow for "reliable broadcasts", meaning parties can broadcast a message to other parties such that it's guaranteed that each one receives the same message. There are several examples of algorithms online that do this by sharing and comparing hashes of received messages.

Timeouts and errors should be handled by your application. The method `WaitingFor` may be called on a `Party` to get the set of other parties that it is still waiting for messages from. You may also get the set of culprit parties that caused an error from a `*tss.Error`.

## Security Audit
A full review of this library was carried out by Kudelski Security and their final report was made available in October, 2019. A copy of this report [`audit-binance-tss-lib-final-20191018.pdf`](https://github.com/binance-chain/tss-lib/releases/download/v1.0.0/audit-binance-tss-lib-final-20191018.pdf) may be found in the v1.0.0 release notes of this repository.

## References
\[1\] https://eprint.iacr.org/2019/114.pdf

=======
# Multi-Party Threshold Signature Scheme
[![MIT licensed][1]][2] [![GoDoc][3]][4] [![Go Report Card][5]][6]

[1]: https://img.shields.io/badge/license-MIT-blue.svg
[2]: LICENSE
[3]: https://godoc.org/github.com/bnb-chain/tss-lib?status.svg
[4]: https://godoc.org/github.com/bnb-chain/tss-lib
[5]: https://goreportcard.com/badge/github.com/bnb-chain/tss-lib
[6]: https://goreportcard.com/report/github.com/bnb-chain/tss-lib

Permissively MIT Licensed.

Note! This is a library for developers. You may find a TSS tool that you can use with the Binance Chain CLI [here](https://docs.binance.org/tss.html).

## Introduction
This is an implementation of multi-party {t,n}-threshold ECDSA (Elliptic Curve Digital Signature Algorithm) based on Gennaro and Goldfeder CCS 2018 [1] and EdDSA (Edwards-curve Digital Signature Algorithm) following a similar approach.

This library includes three protocols:

* Key Generation for creating secret shares with no trusted dealer ("keygen").
* Signing for using the secret shares to generate a signature ("signing").
* Dynamic Groups to change the group of participants while keeping the secret ("resharing").

⚠️ Do not miss [these important notes](#how-to-use-this-securely) on implementing this library securely

## Rationale
ECDSA is used extensively for crypto-currencies such as Bitcoin, Ethereum (secp256k1 curve), NEO (NIST P-256 curve) and many more. 

EdDSA is used extensively for crypto-currencies such as Cardano, Aeternity, Stellar Lumens and many more.

For such currencies this technique may be used to create crypto wallets where multiple parties must collaborate to sign transactions. See [MultiSig Use Cases](https://en.bitcoin.it/wiki/Multisignature#Multisignature_Applications)

One secret share per key/address is stored locally by each participant and these are kept safe by the protocol – they are never revealed to others at any time. Moreover, there is no trusted dealer of the shares.

In contrast to MultiSig solutions, transactions produced by TSS preserve the privacy of the signers by not revealing which `t+1` participants were involved in their signing.

There is also a performance bonus in that blockchain nodes may check the validity of a signature without any extra MultiSig logic or processing.

## Usage
You should start by creating an instance of a `LocalParty` and giving it the arguments that it needs.

The `LocalParty` that you use should be from the `keygen`, `signing` or `resharing` package depending on what you want to do.

### Setup
```go
// When using the keygen party it is recommended that you pre-compute the "safe primes" and Paillier secret beforehand because this can take some time.
// This code will generate those parameters using a concurrency limit equal to the number of available CPU cores.
preParams, _ := keygen.GeneratePreParams(1 * time.Minute)

// Create a `*PartyID` for each participating peer on the network (you should call `tss.NewPartyID` for each one)
parties := tss.SortPartyIDs(getParticipantPartyIDs())

// Set up the parameters
// Note: The `id` and `moniker` fields are for convenience to allow you to easily track participants.
// The `id` should be a unique string representing this party in the network and `moniker` can be anything (even left blank).
// The `uniqueKey` is a unique identifying key for this peer (such as its p2p public key) as a big.Int.
thisParty := tss.NewPartyID(id, moniker, uniqueKey)
ctx := tss.NewPeerContext(parties)

// Select an elliptic curve
// use ECDSA
curve := tss.S256()
// or use EdDSA
// curve := tss.Edwards()

params := tss.NewParameters(curve, ctx, thisParty, len(parties), threshold)

// You should keep a local mapping of `id` strings to `*PartyID` instances so that an incoming message can have its origin party's `*PartyID` recovered for passing to `UpdateFromBytes` (see below)
partyIDMap := make(map[string]*PartyID)
for _, id := range parties {
    partyIDMap[id.Id] = id
}
```

### Keygen
Use the `keygen.LocalParty` for the keygen protocol. The save data you receive through the `endCh` upon completion of the protocol should be persisted to secure storage.

```go
party := keygen.NewLocalParty(params, outCh, endCh, preParams) // Omit the last arg to compute the pre-params in round 1
go func() {
    err := party.Start()
    // handle err ...
}()
```

### Signing
Use the `signing.LocalParty` for signing and provide it with a `message` to sign. It requires the key data obtained from the keygen protocol. The signature will be sent through the `endCh` once completed.

Please note that `t+1` signers are required to sign a message and for optimal usage no more than this should be involved. Each signer should have the same view of who the `t+1` signers are.

```go
party := signing.NewLocalParty(message, params, ourKeyData, outCh, endCh)
go func() {
    err := party.Start()
    // handle err ...
}()
```

### Re-Sharing
Use the `resharing.LocalParty` to re-distribute the secret shares. The save data received through the `endCh` should overwrite the existing key data in storage, or write new data if the party is receiving a new share.

Please note that `ReSharingParameters` is used to give this Party more context about the re-sharing that should be carried out.

```go
party := resharing.NewLocalParty(params, ourKeyData, outCh, endCh)
go func() {
    err := party.Start()
    // handle err ...
}()
```

⚠️ During re-sharing the key data may be modified during the rounds. Do not ever overwrite any data saved on disk until the final struct has been received through the `end` channel.

## Messaging
In these examples the `outCh` will collect outgoing messages from the party and the `endCh` will receive save data or a signature when the protocol is complete.

During the protocol you should provide the party with updates received from other participating parties on the network.

A `Party` has two thread-safe methods on it for receiving updates.
```go
// The main entry point when updating a party's state from the wire
UpdateFromBytes(wireBytes []byte, from *tss.PartyID, isBroadcast bool) (ok bool, err *tss.Error)
// You may use this entry point to update a party's state when running locally or in tests
Update(msg tss.ParsedMessage) (ok bool, err *tss.Error)
```

And a `tss.Message` has the following two methods for converting messages to data for the wire:
```go
// Returns the encoded message bytes to send over the wire along with routing information
WireBytes() ([]byte, *tss.MessageRouting, error)
// Returns the protobuf wrapper message struct, used only in some exceptional scenarios (i.e. mobile apps)
WireMsg() *tss.MessageWrapper
```

In a typical use case, it is expected that a transport implementation will consume message bytes via the `out` channel of the local `Party`, send them to the destination(s) specified in the result of `msg.GetTo()`, and pass them to `UpdateFromBytes` on the receiving end.

This way there is no need to deal with Marshal/Unmarshalling Protocol Buffers to implement a transport.

## How to use this securely

⚠️ This section is important. Be sure to read it!

The transport for messaging is left to the application layer and is not provided by this library. Each one of the following paragraphs should be read and followed carefully as it is crucial that you implement a secure transport to ensure safety of the protocol.

When you build a transport, it should offer a broadcast channel as well as point-to-point channels connecting every pair of parties. Your transport should also employ suitable end-to-end encryption (TLS with an [AEAD cipher](https://en.wikipedia.org/wiki/Authenticated_encryption#Authenticated_encryption_with_associated_data_(AEAD)) is recommended) between parties to ensure that a party can only read the messages sent to it.

Within your transport, each message should be wrapped with a **session ID** that is unique to a single run of the keygen, signing or re-sharing rounds. This session ID should be agreed upon out-of-band and known only by the participating parties before the rounds begin. Upon receiving any message, your program should make sure that the received session ID matches the one that was agreed upon at the start.

Additionally, there should be a mechanism in your transport to allow for "reliable broadcasts", meaning parties can broadcast a message to other parties such that it's guaranteed that each one receives the same message. There are several examples of algorithms online that do this by sharing and comparing hashes of received messages.

Timeouts and errors should be handled by your application. The method `WaitingFor` may be called on a `Party` to get the set of other parties that it is still waiting for messages from. You may also get the set of culprit parties that caused an error from a `*tss.Error`.

## Security Audit
A full review of this library was carried out by Kudelski Security and their final report was made available in October, 2019. A copy of this report [`audit-binance-tss-lib-final-20191018.pdf`](https://github.com/bnb-chain/tss-lib/releases/download/v1.0.0/audit-binance-tss-lib-final-20191018.pdf) may be found in the v1.0.0 release notes of this repository.

## References
\[1\] https://eprint.iacr.org/2019/114.pdf
>>>>>>> 3d95e54c
<|MERGE_RESOLUTION|>--- conflicted
+++ resolved
@@ -1,4 +1,3 @@
-<<<<<<< HEAD
 # Multi-Party Threshold Signature Scheme
 [![MIT licensed][1]][2] [![GoDoc][3]][4] [![Go Report Card][5]][6]
 
@@ -8,164 +7,6 @@
 [4]: https://godoc.org/github.com/binance-chain/tss-lib
 [5]: https://goreportcard.com/badge/github.com/binance-chain/tss-lib
 [6]: https://goreportcard.com/report/github.com/binance-chain/tss-lib
-
-Permissively MIT Licensed.
-
-Note! This is a library for developers. You may find a TSS tool that you can use with the Binance Chain CLI [here](https://docs.binance.org/tss.html).
-
-## Introduction
-This is an implementation of multi-party {t,n}-threshold ECDSA (Elliptic Curve Digital Signature Algorithm) based on Gennaro and Goldfeder CCS 2018 [1] and EdDSA (Edwards-curve Digital Signature Algorithm) following a similar approach.
-
-This library includes three protocols:
-
-* Key Generation for creating secret shares with no trusted dealer ("keygen").
-* Signing for using the secret shares to generate a signature ("signing").
-* Dynamic Groups to change the group of participants while keeping the secret ("resharing").
-
-⚠️ Do not miss [these important notes](#how-to-use-this-securely) on implementing this library securely
-
-## Rationale
-ECDSA is used extensively for crypto-currencies such as Bitcoin, Ethereum (secp256k1 curve), NEO (NIST P-256 curve) and many more. 
-
-EdDSA is used extensively for crypto-currencies such as Cardano, Aeternity, Stellar Lumens and many more.
-
-For such currencies this technique may be used to create crypto wallets where multiple parties must collaborate to sign transactions. See [MultiSig Use Cases](https://en.bitcoin.it/wiki/Multisignature#Multisignature_Applications)
-
-One secret share per key/address is stored locally by each participant and these are kept safe by the protocol – they are never revealed to others at any time. Moreover, there is no trusted dealer of the shares.
-
-In contrast to MultiSig solutions, transactions produced by TSS preserve the privacy of the signers by not revealing which `t+1` participants were involved in their signing.
-
-There is also a performance bonus in that blockchain nodes may check the validity of a signature without any extra MultiSig logic or processing.
-
-## Usage
-You should start by creating an instance of a `LocalParty` and giving it the arguments that it needs.
-
-The `LocalParty` that you use should be from the `keygen`, `signing` or `resharing` package depending on what you want to do.
-
-### Setup
-```go
-// Set up elliptic curve
-// use ECDSA, which is used by default
-tss.SetCurve(s256k1.S256()) 
-// or use EdDSA
-// tss.SetCurve(edwards.Edwards()) 
-
-// When using the keygen party it is recommended that you pre-compute the "safe primes" and Paillier secret beforehand because this can take some time.
-// This code will generate those parameters using a concurrency limit equal to the number of available CPU cores.
-preParams, _ := keygen.GeneratePreParams(1 * time.Minute)
-
-// Create a `*PartyID` for each participating peer on the network (you should call `tss.NewPartyID` for each one)
-parties := tss.SortPartyIDs(getParticipantPartyIDs())
-
-// Set up the parameters
-// Note: The `id` and `moniker` fields are for convenience to allow you to easily track participants.
-// The `id` should be a unique string representing this party in the network and `moniker` can be anything (even left blank).
-// The `uniqueKey` is a unique identifying key for this peer (such as its p2p public key) as a big.Int.
-thisParty := tss.NewPartyID(id, moniker, uniqueKey)
-ctx := tss.NewPeerContext(parties)
-params := tss.NewParameters(ctx, thisParty, len(parties), threshold)
-
-// You should keep a local mapping of `id` strings to `*PartyID` instances so that an incoming message can have its origin party's `*PartyID` recovered for passing to `UpdateFromBytes` (see below)
-partyIDMap := make(map[string]*PartyID)
-for _, id := range parties {
-    partyIDMap[id.Id] = id
-}
-```
-
-### Keygen
-Use the `keygen.LocalParty` for the keygen protocol. The save data you receive through the `endCh` upon completion of the protocol should be persisted to secure storage.
-
-```go
-party := keygen.NewLocalParty(params, outCh, endCh, preParams) // Omit the last arg to compute the pre-params in round 1
-go func() {
-    err := party.Start()
-    // handle err ...
-}()
-```
-
-### Signing
-Use the `signing.LocalParty` for signing and provide it with a `message` to sign. It requires the key data obtained from the keygen protocol. The signature will be sent through the `endCh` once completed.
-
-Please note that `t+1` signers are required to sign a message and for optimal usage no more than this should be involved. Each signer should have the same view of who the `t+1` signers are.
-
-```go
-party := signing.NewLocalParty(message, params, ourKeyData, outCh, endCh)
-go func() {
-    err := party.Start()
-    // handle err ...
-}()
-```
-
-### Re-Sharing
-Use the `resharing.LocalParty` to re-distribute the secret shares. The save data received through the `endCh` should overwrite the existing key data in storage, or write new data if the party is receiving a new share.
-
-Please note that `ReSharingParameters` is used to give this Party more context about the re-sharing that should be carried out.
-
-```go
-party := resharing.NewLocalParty(params, ourKeyData, outCh, endCh)
-go func() {
-    err := party.Start()
-    // handle err ...
-}()
-```
-
-⚠️ During re-sharing the key data may be modified during the rounds. Do not ever overwrite any data saved on disk until the final struct has been received through the `end` channel.
-
-## Messaging
-In these examples the `outCh` will collect outgoing messages from the party and the `endCh` will receive save data or a signature when the protocol is complete.
-
-During the protocol you should provide the party with updates received from other participating parties on the network.
-
-A `Party` has two thread-safe methods on it for receiving updates.
-```go
-// The main entry point when updating a party's state from the wire
-UpdateFromBytes(wireBytes []byte, from *tss.PartyID, isBroadcast bool) (ok bool, err *tss.Error)
-// You may use this entry point to update a party's state when running locally or in tests
-Update(msg tss.ParsedMessage) (ok bool, err *tss.Error)
-```
-
-And a `tss.Message` has the following two methods for converting messages to data for the wire:
-```go
-// Returns the encoded message bytes to send over the wire along with routing information
-WireBytes() ([]byte, *tss.MessageRouting, error)
-// Returns the protobuf wrapper message struct, used only in some exceptional scenarios (i.e. mobile apps)
-WireMsg() *tss.MessageWrapper
-```
-
-In a typical use case, it is expected that a transport implementation will consume message bytes via the `out` channel of the local `Party`, send them to the destination(s) specified in the result of `msg.GetTo()`, and pass them to `UpdateFromBytes` on the receiving end.
-
-This way there is no need to deal with Marshal/Unmarshalling Protocol Buffers to implement a transport.
-
-## How to use this securely
-
-⚠️ This section is important. Be sure to read it!
-
-The transport for messaging is left to the application layer and is not provided by this library. Each one of the following paragraphs should be read and followed carefully as it is crucial that you implement a secure transport to ensure safety of the protocol.
-
-When you build a transport, it should offer a broadcast channel as well as point-to-point channels connecting every pair of parties. Your transport should also employ suitable end-to-end encryption (TLS with an [AEAD cipher](https://en.wikipedia.org/wiki/Authenticated_encryption#Authenticated_encryption_with_associated_data_(AEAD)) is recommended) between parties to ensure that a party can only read the messages sent to it.
-
-Within your transport, each message should be wrapped with a **session ID** that is unique to a single run of the keygen, signing or re-sharing rounds. This session ID should be agreed upon out-of-band and known only by the participating parties before the rounds begin. Upon receiving any message, your program should make sure that the received session ID matches the one that was agreed upon at the start.
-
-Additionally, there should be a mechanism in your transport to allow for "reliable broadcasts", meaning parties can broadcast a message to other parties such that it's guaranteed that each one receives the same message. There are several examples of algorithms online that do this by sharing and comparing hashes of received messages.
-
-Timeouts and errors should be handled by your application. The method `WaitingFor` may be called on a `Party` to get the set of other parties that it is still waiting for messages from. You may also get the set of culprit parties that caused an error from a `*tss.Error`.
-
-## Security Audit
-A full review of this library was carried out by Kudelski Security and their final report was made available in October, 2019. A copy of this report [`audit-binance-tss-lib-final-20191018.pdf`](https://github.com/binance-chain/tss-lib/releases/download/v1.0.0/audit-binance-tss-lib-final-20191018.pdf) may be found in the v1.0.0 release notes of this repository.
-
-## References
-\[1\] https://eprint.iacr.org/2019/114.pdf
-
-=======
-# Multi-Party Threshold Signature Scheme
-[![MIT licensed][1]][2] [![GoDoc][3]][4] [![Go Report Card][5]][6]
-
-[1]: https://img.shields.io/badge/license-MIT-blue.svg
-[2]: LICENSE
-[3]: https://godoc.org/github.com/bnb-chain/tss-lib?status.svg
-[4]: https://godoc.org/github.com/bnb-chain/tss-lib
-[5]: https://goreportcard.com/badge/github.com/bnb-chain/tss-lib
-[6]: https://goreportcard.com/report/github.com/bnb-chain/tss-lib
 
 Permissively MIT Licensed.
 
@@ -310,8 +151,7 @@
 Timeouts and errors should be handled by your application. The method `WaitingFor` may be called on a `Party` to get the set of other parties that it is still waiting for messages from. You may also get the set of culprit parties that caused an error from a `*tss.Error`.
 
 ## Security Audit
-A full review of this library was carried out by Kudelski Security and their final report was made available in October, 2019. A copy of this report [`audit-binance-tss-lib-final-20191018.pdf`](https://github.com/bnb-chain/tss-lib/releases/download/v1.0.0/audit-binance-tss-lib-final-20191018.pdf) may be found in the v1.0.0 release notes of this repository.
+A full review of this library was carried out by Kudelski Security and their final report was made available in October, 2019. A copy of this report [`audit-binance-tss-lib-final-20191018.pdf`](https://github.com/binance-chain/tss-lib/releases/download/v1.0.0/audit-binance-tss-lib-final-20191018.pdf) may be found in the v1.0.0 release notes of this repository.
 
 ## References
 \[1\] https://eprint.iacr.org/2019/114.pdf
->>>>>>> 3d95e54c
