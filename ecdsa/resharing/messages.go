--- conflicted
+++ resolved
@@ -1,4 +1,3 @@
-<<<<<<< HEAD
 // Copyright © 2019 Binance
 //
 // This file is part of Binance. The full Binance copyright notice, including
@@ -253,261 +252,4 @@
 
 func (m *DGRound4Message) ValidateBasic() bool {
 	return true
-}
-=======
-// Copyright © 2019 Binance
-//
-// This file is part of Binance. The full Binance copyright notice, including
-// terms governing use, modification, and redistribution, is contained in the
-// file LICENSE at the root of the source code distribution tree.
-
-package resharing
-
-import (
-	"crypto/elliptic"
-	"math/big"
-
-	"github.com/bnb-chain/tss-lib/common"
-	"github.com/bnb-chain/tss-lib/crypto"
-	cmt "github.com/bnb-chain/tss-lib/crypto/commitments"
-	"github.com/bnb-chain/tss-lib/crypto/dlnproof"
-	"github.com/bnb-chain/tss-lib/crypto/paillier"
-	"github.com/bnb-chain/tss-lib/crypto/vss"
-	"github.com/bnb-chain/tss-lib/tss"
-)
-
-// These messages were generated from Protocol Buffers definitions into ecdsa-resharing.pb.go
-
-var (
-	// Ensure that signing messages implement ValidateBasic
-	_ = []tss.MessageContent{
-		(*DGRound1Message)(nil),
-		(*DGRound2Message1)(nil),
-		(*DGRound2Message2)(nil),
-		(*DGRound3Message1)(nil),
-		(*DGRound3Message2)(nil),
-	}
-)
-
-// ----- //
-
-func NewDGRound1Message(
-	to []*tss.PartyID,
-	from *tss.PartyID,
-	ecdsaPub *crypto.ECPoint,
-	vct cmt.HashCommitment,
-) tss.ParsedMessage {
-	meta := tss.MessageRouting{
-		From:             from,
-		To:               to,
-		IsBroadcast:      true,
-		IsToOldCommittee: false,
-	}
-	content := &DGRound1Message{
-		EcdsaPubX:   ecdsaPub.X().Bytes(),
-		EcdsaPubY:   ecdsaPub.Y().Bytes(),
-		VCommitment: vct.Bytes(),
-	}
-	msg := tss.NewMessageWrapper(meta, content)
-	return tss.NewMessage(meta, content, msg)
-}
-
-func (m *DGRound1Message) ValidateBasic() bool {
-	return m != nil &&
-		common.NonEmptyBytes(m.EcdsaPubX) &&
-		common.NonEmptyBytes(m.EcdsaPubY) &&
-		common.NonEmptyBytes(m.VCommitment)
-}
-
-func (m *DGRound1Message) UnmarshalECDSAPub(ec elliptic.Curve) (*crypto.ECPoint, error) {
-	return crypto.NewECPoint(
-		ec,
-		new(big.Int).SetBytes(m.EcdsaPubX),
-		new(big.Int).SetBytes(m.EcdsaPubY))
-}
-
-func (m *DGRound1Message) UnmarshalVCommitment() *big.Int {
-	return new(big.Int).SetBytes(m.GetVCommitment())
-}
-
-// ----- //
-
-func NewDGRound2Message1(
-	to []*tss.PartyID,
-	from *tss.PartyID,
-	paillierPK *paillier.PublicKey,
-	paillierPf paillier.Proof,
-	NTildei, H1i, H2i *big.Int,
-	dlnProof1, dlnProof2 *dlnproof.Proof,
-) (tss.ParsedMessage, error) {
-	meta := tss.MessageRouting{
-		From:             from,
-		To:               to,
-		IsBroadcast:      true,
-		IsToOldCommittee: false,
-	}
-	paiPfBzs := common.BigIntsToBytes(paillierPf[:])
-	dlnProof1Bz, err := dlnProof1.Serialize()
-	if err != nil {
-		return nil, err
-	}
-	dlnProof2Bz, err := dlnProof2.Serialize()
-	if err != nil {
-		return nil, err
-	}
-	content := &DGRound2Message1{
-		PaillierN:     paillierPK.N.Bytes(),
-		PaillierProof: paiPfBzs,
-		NTilde:        NTildei.Bytes(),
-		H1:            H1i.Bytes(),
-		H2:            H2i.Bytes(),
-		Dlnproof_1:    dlnProof1Bz,
-		Dlnproof_2:    dlnProof2Bz,
-	}
-	msg := tss.NewMessageWrapper(meta, content)
-	return tss.NewMessage(meta, content, msg), nil
-}
-
-func (m *DGRound2Message1) ValidateBasic() bool {
-	return m != nil &&
-		common.NonEmptyMultiBytes(m.PaillierProof) &&
-		common.NonEmptyBytes(m.PaillierN) &&
-		common.NonEmptyBytes(m.NTilde) &&
-		common.NonEmptyBytes(m.H1) &&
-		common.NonEmptyBytes(m.H2) &&
-		// expected len of dln proof = sizeof(int64) + len(alpha) + len(t)
-		common.NonEmptyMultiBytes(m.GetDlnproof_1(), 2+(dlnproof.Iterations*2)) &&
-		common.NonEmptyMultiBytes(m.GetDlnproof_2(), 2+(dlnproof.Iterations*2))
-}
-
-func (m *DGRound2Message1) UnmarshalPaillierPK() *paillier.PublicKey {
-	return &paillier.PublicKey{
-		N: new(big.Int).SetBytes(m.PaillierN),
-	}
-}
-
-func (m *DGRound2Message1) UnmarshalNTilde() *big.Int {
-	return new(big.Int).SetBytes(m.GetNTilde())
-}
-
-func (m *DGRound2Message1) UnmarshalH1() *big.Int {
-	return new(big.Int).SetBytes(m.GetH1())
-}
-
-func (m *DGRound2Message1) UnmarshalH2() *big.Int {
-	return new(big.Int).SetBytes(m.GetH2())
-}
-
-func (m *DGRound2Message1) UnmarshalPaillierProof() paillier.Proof {
-	var pf paillier.Proof
-	ints := common.MultiBytesToBigInts(m.PaillierProof)
-	copy(pf[:], ints[:paillier.ProofIters])
-	return pf
-}
-
-func (m *DGRound2Message1) UnmarshalDLNProof1() (*dlnproof.Proof, error) {
-	return dlnproof.UnmarshalDLNProof(m.GetDlnproof_1())
-}
-
-func (m *DGRound2Message1) UnmarshalDLNProof2() (*dlnproof.Proof, error) {
-	return dlnproof.UnmarshalDLNProof(m.GetDlnproof_2())
-}
-
-// ----- //
-
-func NewDGRound2Message2(
-	to []*tss.PartyID,
-	from *tss.PartyID,
-) tss.ParsedMessage {
-	meta := tss.MessageRouting{
-		From:             from,
-		To:               to,
-		IsBroadcast:      true,
-		IsToOldCommittee: true,
-	}
-	content := &DGRound2Message2{}
-	msg := tss.NewMessageWrapper(meta, content)
-	return tss.NewMessage(meta, content, msg)
-}
-
-func (m *DGRound2Message2) ValidateBasic() bool {
-	return true
-}
-
-// ----- //
-
-func NewDGRound3Message1(
-	to *tss.PartyID,
-	from *tss.PartyID,
-	share *vss.Share,
-) tss.ParsedMessage {
-	meta := tss.MessageRouting{
-		From:             from,
-		To:               []*tss.PartyID{to},
-		IsBroadcast:      false,
-		IsToOldCommittee: false,
-	}
-	content := &DGRound3Message1{
-		Share: share.Share.Bytes(),
-	}
-	msg := tss.NewMessageWrapper(meta, content)
-	return tss.NewMessage(meta, content, msg)
-}
-
-func (m *DGRound3Message1) ValidateBasic() bool {
-	return m != nil &&
-		common.NonEmptyBytes(m.Share)
-}
-
-// ----- //
-
-func NewDGRound3Message2(
-	to []*tss.PartyID,
-	from *tss.PartyID,
-	vdct cmt.HashDeCommitment,
-) tss.ParsedMessage {
-	meta := tss.MessageRouting{
-		From:             from,
-		To:               to,
-		IsBroadcast:      true,
-		IsToOldCommittee: false,
-	}
-	vDctBzs := common.BigIntsToBytes(vdct)
-	content := &DGRound3Message2{
-		VDecommitment: vDctBzs,
-	}
-	msg := tss.NewMessageWrapper(meta, content)
-	return tss.NewMessage(meta, content, msg)
-}
-
-func (m *DGRound3Message2) ValidateBasic() bool {
-	return m != nil &&
-		common.NonEmptyMultiBytes(m.VDecommitment)
-}
-
-func (m *DGRound3Message2) UnmarshalVDeCommitment() cmt.HashDeCommitment {
-	deComBzs := m.GetVDecommitment()
-	return cmt.NewHashDeCommitmentFromBytes(deComBzs)
-}
-
-// ----- //
-
-func NewDGRound4Message(
-	to []*tss.PartyID,
-	from *tss.PartyID,
-) tss.ParsedMessage {
-	meta := tss.MessageRouting{
-		From:                    from,
-		To:                      to,
-		IsBroadcast:             true,
-		IsToOldAndNewCommittees: true,
-	}
-	content := &DGRound4Message{}
-	msg := tss.NewMessageWrapper(meta, content)
-	return tss.NewMessage(meta, content, msg)
-}
-
-func (m *DGRound4Message) ValidateBasic() bool {
-	return true
-}
->>>>>>> 3d95e54c
+}