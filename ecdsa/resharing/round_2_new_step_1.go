--- conflicted
+++ resolved
@@ -1,4 +1,3 @@
-<<<<<<< HEAD
 // Copyright © 2019 Binance
 //
 // This file is part of Binance. The full Binance copyright notice, including
@@ -13,161 +12,6 @@
 	"github.com/binance-chain/tss-lib/crypto/dlnproof"
 	"github.com/binance-chain/tss-lib/ecdsa/keygen"
 	"github.com/binance-chain/tss-lib/tss"
-)
-
-func (round *round2) Start() *tss.Error {
-	if round.started {
-		return round.WrapError(errors.New("round already started"))
-	}
-	round.number = 2
-	round.started = true
-	round.resetOK() // resets both round.oldOK and round.newOK
-	round.allOldOK()
-
-	if !round.ReSharingParams().IsNewCommittee() {
-		return nil
-	}
-
-	Pi := round.PartyID()
-	i := Pi.Index
-
-	// 2. "broadcast" "ACK" members of the OLD committee
-	r2msg1 := NewDGRound2Message2(
-		round.OldParties().IDs(), round.PartyID())
-	round.temp.dgRound2Message2s[i] = r2msg1
-	round.out <- r2msg1
-
-	// 1.
-	// generate Paillier public key E_i, private key and proof
-	// generate safe primes for ZKPs later on
-	// compute ntilde, h1, h2 (uses safe primes)
-	// use the pre-params if they were provided to the LocalParty constructor
-	var preParams *keygen.LocalPreParams
-	if round.save.LocalPreParams.Validate() && !round.save.LocalPreParams.ValidateWithProof() {
-		return round.WrapError(
-			errors.New("`optionalPreParams` failed to validate; it might have been generated with an older version of tss-lib"))
-	} else if round.save.LocalPreParams.ValidateWithProof() {
-		preParams = &round.save.LocalPreParams
-	} else {
-		var err error
-		preParams, err = keygen.GeneratePreParams(round.SafePrimeGenTimeout())
-		if err != nil {
-			return round.WrapError(errors.New("pre-params generation failed"), Pi)
-		}
-	}
-	round.save.LocalPreParams = *preParams
-	round.save.NTildej[i] = preParams.NTildei
-	round.save.H1j[i], round.save.H2j[i] = preParams.H1i, preParams.H2i
-
-	// generate the dlnproofs for resharing
-	h1i, h2i, alpha, beta, p, q, NTildei :=
-		preParams.H1i,
-		preParams.H2i,
-		preParams.Alpha,
-		preParams.Beta,
-		preParams.P,
-		preParams.Q,
-		preParams.NTildei
-	dlnProof1 := dlnproof.NewDLNProof(h1i, h2i, alpha, p, q, NTildei)
-	dlnProof2 := dlnproof.NewDLNProof(h2i, h1i, beta, p, q, NTildei)
-
-	paillierPf := preParams.PaillierSK.Proof(Pi.KeyInt(), round.save.ECDSAPub)
-	r2msg2, err := NewDGRound2Message1(
-		round.NewParties().IDs(), round.PartyID(),
-		&preParams.PaillierSK.PublicKey, paillierPf, preParams.NTildei, preParams.H1i, preParams.H2i, dlnProof1, dlnProof2)
-	if err != nil {
-		return round.WrapError(err, Pi)
-	}
-	round.temp.dgRound2Message1s[i] = r2msg2
-	round.out <- r2msg2
-
-	// for this P: SAVE de-commitments, paillier keys for round 2
-	round.save.PaillierSK = preParams.PaillierSK
-	round.save.PaillierPKs[i] = &preParams.PaillierSK.PublicKey
-	round.save.NTildej[i] = preParams.NTildei
-	round.save.H1j[i], round.save.H2j[i] = preParams.H1i, preParams.H2i
-
-	return nil
-}
-
-func (round *round2) CanAccept(msg tss.ParsedMessage) bool {
-	if round.ReSharingParams().IsNewCommittee() {
-		if _, ok := msg.Content().(*DGRound2Message1); ok {
-			return msg.IsBroadcast()
-		}
-	}
-	if round.ReSharingParams().IsOldCommittee() {
-		if _, ok := msg.Content().(*DGRound2Message2); ok {
-			return msg.IsBroadcast()
-		}
-	}
-	return false
-}
-
-func (round *round2) Update() (bool, *tss.Error) {
-	if round.ReSharingParams().IsOldCommittee() && round.ReSharingParameters.IsNewCommittee() {
-		// accept messages from new -> old committee
-		for j, msg1 := range round.temp.dgRound2Message2s {
-			if round.newOK[j] {
-				continue
-			}
-			if msg1 == nil || !round.CanAccept(msg1) {
-				return false, nil
-			}
-			// accept message from new -> committee
-			msg2 := round.temp.dgRound2Message1s[j]
-			if msg2 == nil || !round.CanAccept(msg2) {
-				return false, nil
-			}
-			round.newOK[j] = true
-		}
-	} else if round.ReSharingParams().IsOldCommittee() {
-		// accept messages from new -> old committee
-		for j, msg := range round.temp.dgRound2Message2s {
-			if round.newOK[j] {
-				continue
-			}
-			if msg == nil || !round.CanAccept(msg) {
-				return false, nil
-			}
-			round.newOK[j] = true
-		}
-	} else if round.ReSharingParams().IsNewCommittee() {
-		// accept messages from new -> new committee
-		for j, msg := range round.temp.dgRound2Message1s {
-			if round.newOK[j] {
-				continue
-			}
-			if msg == nil || !round.CanAccept(msg) {
-				return false, nil
-			}
-			round.newOK[j] = true
-		}
-	} else {
-		return false, round.WrapError(errors.New("this party is not in the old or the new committee"), round.PartyID())
-	}
-	return true, nil
-}
-
-func (round *round2) NextRound() tss.Round {
-	round.started = false
-	return &round3{round}
-}
-=======
-// Copyright © 2019 Binance
-//
-// This file is part of Binance. The full Binance copyright notice, including
-// terms governing use, modification, and redistribution, is contained in the
-// file LICENSE at the root of the source code distribution tree.
-
-package resharing
-
-import (
-	"errors"
-
-	"github.com/bnb-chain/tss-lib/crypto/dlnproof"
-	"github.com/bnb-chain/tss-lib/ecdsa/keygen"
-	"github.com/bnb-chain/tss-lib/tss"
 )
 
 func (round *round2) Start() *tss.Error {
@@ -307,5 +151,4 @@
 func (round *round2) NextRound() tss.Round {
 	round.started = false
 	return &round3{round}
-}
->>>>>>> 3d95e54c
+}