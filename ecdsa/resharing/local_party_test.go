--- conflicted
+++ resolved
@@ -1,4 +1,3 @@
-<<<<<<< HEAD
 // Copyright © 2019 Binance
 //
 // This file is part of Binance. The full Binance copyright notice, including
@@ -231,239 +230,4 @@
 			}
 		}
 	}
-}
-=======
-// Copyright © 2019 Binance
-//
-// This file is part of Binance. The full Binance copyright notice, including
-// terms governing use, modification, and redistribution, is contained in the
-// file LICENSE at the root of the source code distribution tree.
-
-package resharing_test
-
-import (
-	"crypto/ecdsa"
-	"fmt"
-	"math/big"
-	"runtime"
-	"sync/atomic"
-	"testing"
-
-	"github.com/ipfs/go-log"
-	"github.com/stretchr/testify/assert"
-
-	"github.com/bnb-chain/tss-lib/common"
-	"github.com/bnb-chain/tss-lib/crypto"
-	"github.com/bnb-chain/tss-lib/ecdsa/keygen"
-	. "github.com/bnb-chain/tss-lib/ecdsa/resharing"
-	"github.com/bnb-chain/tss-lib/ecdsa/signing"
-	"github.com/bnb-chain/tss-lib/test"
-	"github.com/bnb-chain/tss-lib/tss"
-)
-
-const (
-	testParticipants = test.TestParticipants
-	testThreshold    = test.TestThreshold
-)
-
-func setUp(level string) {
-	if err := log.SetLogLevel("tss-lib", level); err != nil {
-		panic(err)
-	}
-}
-
-func TestE2EConcurrent(t *testing.T) {
-	setUp("info")
-
-	// tss.SetCurve(elliptic.P256())
-
-	threshold, newThreshold := testThreshold, testThreshold
-
-	// PHASE: load keygen fixtures
-	firstPartyIdx, extraParties := 5, 1 // extra can be 0 to N-first
-	oldKeys, oldPIDs, err := keygen.LoadKeygenTestFixtures(testThreshold+1+extraParties+firstPartyIdx, firstPartyIdx)
-	assert.NoError(t, err, "should load keygen fixtures")
-
-	// PHASE: resharing
-	oldP2PCtx := tss.NewPeerContext(oldPIDs)
-	// init the new parties; re-use the fixture pre-params for speed
-	fixtures, _, err := keygen.LoadKeygenTestFixtures(testParticipants)
-	if err != nil {
-		common.Logger.Info("No test fixtures were found, so the safe primes will be generated from scratch. This may take a while...")
-	}
-	newPIDs := tss.GenerateTestPartyIDs(testParticipants)
-	newP2PCtx := tss.NewPeerContext(newPIDs)
-	newPCount := len(newPIDs)
-
-	oldCommittee := make([]*LocalParty, 0, len(oldPIDs))
-	newCommittee := make([]*LocalParty, 0, newPCount)
-	bothCommitteesPax := len(oldCommittee) + len(newCommittee)
-
-	errCh := make(chan *tss.Error, bothCommitteesPax)
-	outCh := make(chan tss.Message, bothCommitteesPax)
-	endCh := make(chan keygen.LocalPartySaveData, bothCommitteesPax)
-
-	updater := test.SharedPartyUpdater
-
-	// init the old parties first
-	for j, pID := range oldPIDs {
-		params := tss.NewReSharingParameters(tss.S256(), oldP2PCtx, newP2PCtx, pID, testParticipants, threshold, newPCount, newThreshold)
-		P := NewLocalParty(params, oldKeys[j], outCh, endCh).(*LocalParty) // discard old key data
-		oldCommittee = append(oldCommittee, P)
-	}
-	// init the new parties
-	for j, pID := range newPIDs {
-		params := tss.NewReSharingParameters(tss.S256(), oldP2PCtx, newP2PCtx, pID, testParticipants, threshold, newPCount, newThreshold)
-		save := keygen.NewLocalPartySaveData(newPCount)
-		if j < len(fixtures) && len(newPIDs) <= len(fixtures) {
-			save.LocalPreParams = fixtures[j].LocalPreParams
-		}
-		P := NewLocalParty(params, save, outCh, endCh).(*LocalParty)
-		newCommittee = append(newCommittee, P)
-	}
-
-	// start the new parties; they will wait for messages
-	for _, P := range newCommittee {
-		go func(P *LocalParty) {
-			if err := P.Start(); err != nil {
-				errCh <- err
-			}
-		}(P)
-	}
-	// start the old parties; they will send messages
-	for _, P := range oldCommittee {
-		go func(P *LocalParty) {
-			if err := P.Start(); err != nil {
-				errCh <- err
-			}
-		}(P)
-	}
-
-	newKeys := make([]keygen.LocalPartySaveData, len(newCommittee))
-	endedOldCommittee := 0
-	var reSharingEnded int32
-	for {
-		fmt.Printf("ACTIVE GOROUTINES: %d\n", runtime.NumGoroutine())
-		select {
-		case err := <-errCh:
-			common.Logger.Errorf("Error: %s", err)
-			assert.FailNow(t, err.Error())
-			return
-
-		case msg := <-outCh:
-			dest := msg.GetTo()
-			if dest == nil {
-				t.Fatal("did not expect a msg to have a nil destination during resharing")
-			}
-			if msg.IsToOldCommittee() || msg.IsToOldAndNewCommittees() {
-				for _, destP := range dest[:len(oldCommittee)] {
-					go updater(oldCommittee[destP.Index], msg, errCh)
-				}
-			}
-			if !msg.IsToOldCommittee() || msg.IsToOldAndNewCommittees() {
-				for _, destP := range dest {
-					go updater(newCommittee[destP.Index], msg, errCh)
-				}
-			}
-
-		case save := <-endCh:
-			// old committee members that aren't receiving a share have their Xi zeroed
-			if save.Xi != nil {
-				index, err := save.OriginalIndex()
-				assert.NoErrorf(t, err, "should not be an error getting a party's index from save data")
-				newKeys[index] = save
-			} else {
-				endedOldCommittee++
-			}
-			atomic.AddInt32(&reSharingEnded, 1)
-			if atomic.LoadInt32(&reSharingEnded) == int32(len(oldCommittee)+len(newCommittee)) {
-				assert.Equal(t, len(oldCommittee), endedOldCommittee)
-				t.Logf("Resharing done. Reshared %d participants", reSharingEnded)
-
-				// xj tests: BigXj == xj*G
-				for j, key := range newKeys {
-					// xj test: BigXj == xj*G
-					xj := key.Xi
-					gXj := crypto.ScalarBaseMult(tss.S256(), xj)
-					BigXj := key.BigXj[j]
-					assert.True(t, BigXj.Equals(gXj), "ensure BigX_j == g^x_j")
-				}
-
-				// more verification of signing is implemented within local_party_test.go of keygen package
-				goto signing
-			}
-		}
-	}
-
-signing:
-	// PHASE: signing
-	signKeys, signPIDs := newKeys, newPIDs
-	signP2pCtx := tss.NewPeerContext(signPIDs)
-	signParties := make([]*signing.LocalParty, 0, len(signPIDs))
-
-	signErrCh := make(chan *tss.Error, len(signPIDs))
-	signOutCh := make(chan tss.Message, len(signPIDs))
-	signEndCh := make(chan common.SignatureData, len(signPIDs))
-
-	for j, signPID := range signPIDs {
-		params := tss.NewParameters(tss.S256(), signP2pCtx, signPID, len(signPIDs), newThreshold)
-		P := signing.NewLocalParty(big.NewInt(42), params, signKeys[j], signOutCh, signEndCh).(*signing.LocalParty)
-		signParties = append(signParties, P)
-		go func(P *signing.LocalParty) {
-			if err := P.Start(); err != nil {
-				signErrCh <- err
-			}
-		}(P)
-	}
-
-	var signEnded int32
-	for {
-		fmt.Printf("ACTIVE GOROUTINES: %d\n", runtime.NumGoroutine())
-		select {
-		case err := <-signErrCh:
-			common.Logger.Errorf("Error: %s", err)
-			assert.FailNow(t, err.Error())
-			return
-
-		case msg := <-signOutCh:
-			dest := msg.GetTo()
-			if dest == nil {
-				for _, P := range signParties {
-					if P.PartyID().Index == msg.GetFrom().Index {
-						continue
-					}
-					go updater(P, msg, signErrCh)
-				}
-			} else {
-				if dest[0].Index == msg.GetFrom().Index {
-					t.Fatalf("party %d tried to send a message to itself (%d)", dest[0].Index, msg.GetFrom().Index)
-				}
-				go updater(signParties[dest[0].Index], msg, signErrCh)
-			}
-
-		case signData := <-signEndCh:
-			atomic.AddInt32(&signEnded, 1)
-			if atomic.LoadInt32(&signEnded) == int32(len(signPIDs)) {
-				t.Logf("Signing done. Received sign data from %d participants", signEnded)
-
-				// BEGIN ECDSA verify
-				pkX, pkY := signKeys[0].ECDSAPub.X(), signKeys[0].ECDSAPub.Y()
-				pk := ecdsa.PublicKey{
-					Curve: tss.S256(),
-					X:     pkX,
-					Y:     pkY,
-				}
-				ok := ecdsa.Verify(&pk, big.NewInt(42).Bytes(),
-					new(big.Int).SetBytes(signData.R),
-					new(big.Int).SetBytes(signData.S))
-
-				assert.True(t, ok, "ecdsa verify must pass")
-				t.Log("ECDSA signing test done.")
-				// END ECDSA verify
-
-				return
-			}
-		}
-	}
-}
->>>>>>> 3d95e54c
+}