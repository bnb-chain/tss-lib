<<<<<<< HEAD
// Copyright © 2019 Binance
//
// This file is part of Binance. The full Binance copyright notice, including
// terms governing use, modification, and redistribution, is contained in the
// file LICENSE at the root of the source code distribution tree.

package resharing

import (
	"errors"

	"github.com/binance-chain/tss-lib/tss"
)

func (round *round5) Start() *tss.Error {
	if round.started {
		return round.WrapError(errors.New("round already started"))
	}
	round.number = 5
	round.started = true

	round.allOldOK()
	round.allNewOK()

	Pi := round.PartyID()
	i := Pi.Index

	if round.IsNewCommittee() {
		// 21.
		// for this P: SAVE data
		round.save.BigXj = round.temp.newBigXjs
		round.save.ShareID = round.PartyID().KeyInt()
		round.save.Xi = round.temp.newXi
		round.save.Ks = round.temp.newKs

		// misc: build list of paillier public keys to save
		for j, msg := range round.temp.dgRound2Message1s {
			if j == i {
				continue
			}
			r2msg1 := msg.Content().(*DGRound2Message1)
			round.save.PaillierPKs[j] = r2msg1.UnmarshalPaillierPK()
		}
	} else if round.IsOldCommittee() {
		round.input.Xi.SetInt64(0)
	}

	round.end <- *round.save
	return nil
}

func (round *round5) CanAccept(msg tss.ParsedMessage) bool {
	return false
}

func (round *round5) Update() (bool, *tss.Error) {
	return false, nil
}

func (round *round5) NextRound() tss.Round {
	return nil // both committees are finished!
}
=======
// Copyright © 2019 Binance
//
// This file is part of Binance. The full Binance copyright notice, including
// terms governing use, modification, and redistribution, is contained in the
// file LICENSE at the root of the source code distribution tree.

package resharing

import (
	"errors"

	"github.com/bnb-chain/tss-lib/tss"
)

func (round *round5) Start() *tss.Error {
	if round.started {
		return round.WrapError(errors.New("round already started"))
	}
	round.number = 5
	round.started = true

	round.allOldOK()
	round.allNewOK()

	Pi := round.PartyID()
	i := Pi.Index

	if round.IsNewCommittee() {
		// 21.
		// for this P: SAVE data
		round.save.BigXj = round.temp.newBigXjs
		round.save.ShareID = round.PartyID().KeyInt()
		round.save.Xi = round.temp.newXi
		round.save.Ks = round.temp.newKs

		// misc: build list of paillier public keys to save
		for j, msg := range round.temp.dgRound2Message1s {
			if j == i {
				continue
			}
			r2msg1 := msg.Content().(*DGRound2Message1)
			round.save.PaillierPKs[j] = r2msg1.UnmarshalPaillierPK()
		}
	} else if round.IsOldCommittee() {
		round.input.Xi.SetInt64(0)
	}

	round.end <- *round.save
	return nil
}

func (round *round5) CanAccept(msg tss.ParsedMessage) bool {
	return false
}

func (round *round5) Update() (bool, *tss.Error) {
	return false, nil
}

func (round *round5) NextRound() tss.Round {
	return nil // both committees are finished!
}
>>>>>>> 3d95e54c
<|MERGE_RESOLUTION|>--- conflicted
+++ resolved
@@ -1,4 +1,3 @@
-<<<<<<< HEAD
 // Copyright © 2019 Binance
 //
 // This file is part of Binance. The full Binance copyright notice, including
@@ -60,68 +59,4 @@
 
 func (round *round5) NextRound() tss.Round {
 	return nil // both committees are finished!
-}
-=======
-// Copyright © 2019 Binance
-//
-// This file is part of Binance. The full Binance copyright notice, including
-// terms governing use, modification, and redistribution, is contained in the
-// file LICENSE at the root of the source code distribution tree.
-
-package resharing
-
-import (
-	"errors"
-
-	"github.com/bnb-chain/tss-lib/tss"
-)
-
-func (round *round5) Start() *tss.Error {
-	if round.started {
-		return round.WrapError(errors.New("round already started"))
-	}
-	round.number = 5
-	round.started = true
-
-	round.allOldOK()
-	round.allNewOK()
-
-	Pi := round.PartyID()
-	i := Pi.Index
-
-	if round.IsNewCommittee() {
-		// 21.
-		// for this P: SAVE data
-		round.save.BigXj = round.temp.newBigXjs
-		round.save.ShareID = round.PartyID().KeyInt()
-		round.save.Xi = round.temp.newXi
-		round.save.Ks = round.temp.newKs
-
-		// misc: build list of paillier public keys to save
-		for j, msg := range round.temp.dgRound2Message1s {
-			if j == i {
-				continue
-			}
-			r2msg1 := msg.Content().(*DGRound2Message1)
-			round.save.PaillierPKs[j] = r2msg1.UnmarshalPaillierPK()
-		}
-	} else if round.IsOldCommittee() {
-		round.input.Xi.SetInt64(0)
-	}
-
-	round.end <- *round.save
-	return nil
-}
-
-func (round *round5) CanAccept(msg tss.ParsedMessage) bool {
-	return false
-}
-
-func (round *round5) Update() (bool, *tss.Error) {
-	return false, nil
-}
-
-func (round *round5) NextRound() tss.Round {
-	return nil // both committees are finished!
-}
->>>>>>> 3d95e54c
+}