<<<<<<< HEAD
// Copyright © 2019 Binance
//
// This file is part of Binance. The full Binance copyright notice, including
// terms governing use, modification, and redistribution, is contained in the
// file LICENSE at the root of the source code distribution tree.

package keygen

import (
	"errors"

	"github.com/binance-chain/tss-lib/common"
	"github.com/binance-chain/tss-lib/crypto/paillier"
	"github.com/binance-chain/tss-lib/tss"
)

func (round *round4) Start() *tss.Error {
	if round.started {
		return round.WrapError(errors.New("round already started"))
	}
	round.number = 4
	round.started = true
	round.resetOK()

	i := round.PartyID().Index
	Ps := round.Parties().IDs()
	PIDs := Ps.Keys()
	ecdsaPub := round.save.ECDSAPub

	// 1-3. (concurrent)
	// r3 messages are assumed to be available and != nil in this function
	r3msgs := round.temp.kgRound3Messages
	chs := make([]chan bool, len(r3msgs))
	for i := range chs {
		chs[i] = make(chan bool)
	}
	for j, msg := range round.temp.kgRound3Messages {
		if j == i {
			continue
		}
		r3msg := msg.Content().(*KGRound3Message)
		go func(prf paillier.Proof, j int, ch chan<- bool) {
			ppk := round.save.PaillierPKs[j]
			ok, err := prf.Verify(ppk.N, PIDs[j], ecdsaPub)
			if err != nil {
				common.Logger.Error(round.WrapError(err, Ps[j]).Error())
				ch <- false
				return
			}
			ch <- ok
		}(r3msg.UnmarshalProofInts(), j, chs[j])
	}

	// consume unbuffered channels (end the goroutines)
	for j, ch := range chs {
		if j == i {
			round.ok[j] = true
			continue
		}
		round.ok[j] = <-ch
	}
	culprits := make([]*tss.PartyID, 0, len(Ps)) // who caused the error(s)
	for j, ok := range round.ok {
		if !ok {
			culprits = append(culprits, Ps[j])
			common.Logger.Warningf("paillier verify failed for party %s", Ps[j])
			continue
		}
		common.Logger.Debugf("paillier verify passed for party %s", Ps[j])

	}
	if len(culprits) > 0 {
		return round.WrapError(errors.New("paillier verify failed"), culprits...)
	}

	round.end <- *round.save

	return nil
}

func (round *round4) CanAccept(msg tss.ParsedMessage) bool {
	// not expecting any incoming messages in this round
	return false
}

func (round *round4) Update() (bool, *tss.Error) {
	// not expecting any incoming messages in this round
	return false, nil
}

func (round *round4) NextRound() tss.Round {
	return nil // finished!
}
=======
// Copyright © 2019 Binance
//
// This file is part of Binance. The full Binance copyright notice, including
// terms governing use, modification, and redistribution, is contained in the
// file LICENSE at the root of the source code distribution tree.

package keygen

import (
	"errors"

	"github.com/bnb-chain/tss-lib/common"
	"github.com/bnb-chain/tss-lib/crypto/paillier"
	"github.com/bnb-chain/tss-lib/tss"
)

func (round *round4) Start() *tss.Error {
	if round.started {
		return round.WrapError(errors.New("round already started"))
	}
	round.number = 4
	round.started = true
	round.resetOK()

	i := round.PartyID().Index
	Ps := round.Parties().IDs()
	PIDs := Ps.Keys()
	ecdsaPub := round.save.ECDSAPub

	// 1-3. (concurrent)
	// r3 messages are assumed to be available and != nil in this function
	r3msgs := round.temp.kgRound3Messages
	chs := make([]chan bool, len(r3msgs))
	for i := range chs {
		chs[i] = make(chan bool)
	}
	for j, msg := range round.temp.kgRound3Messages {
		if j == i {
			continue
		}
		r3msg := msg.Content().(*KGRound3Message)
		go func(prf paillier.Proof, j int, ch chan<- bool) {
			ppk := round.save.PaillierPKs[j]
			ok, err := prf.Verify(ppk.N, PIDs[j], ecdsaPub)
			if err != nil {
				common.Logger.Error(round.WrapError(err, Ps[j]).Error())
				ch <- false
				return
			}
			ch <- ok
		}(r3msg.UnmarshalProofInts(), j, chs[j])
	}

	// consume unbuffered channels (end the goroutines)
	for j, ch := range chs {
		if j == i {
			round.ok[j] = true
			continue
		}
		round.ok[j] = <-ch
	}
	culprits := make([]*tss.PartyID, 0, len(Ps)) // who caused the error(s)
	for j, ok := range round.ok {
		if !ok {
			culprits = append(culprits, Ps[j])
			common.Logger.Warningf("paillier verify failed for party %s", Ps[j])
			continue
		}
		common.Logger.Debugf("paillier verify passed for party %s", Ps[j])

	}
	if len(culprits) > 0 {
		return round.WrapError(errors.New("paillier verify failed"), culprits...)
	}

	round.end <- *round.save

	return nil
}

func (round *round4) CanAccept(msg tss.ParsedMessage) bool {
	// not expecting any incoming messages in this round
	return false
}

func (round *round4) Update() (bool, *tss.Error) {
	// not expecting any incoming messages in this round
	return false, nil
}

func (round *round4) NextRound() tss.Round {
	return nil // finished!
}
>>>>>>> 3d95e54c
<|MERGE_RESOLUTION|>--- conflicted
+++ resolved
@@ -1,4 +1,3 @@
-<<<<<<< HEAD
 // Copyright © 2019 Binance
 //
 // This file is part of Binance. The full Binance copyright notice, including
@@ -91,99 +90,4 @@
 
 func (round *round4) NextRound() tss.Round {
 	return nil // finished!
-}
-=======
-// Copyright © 2019 Binance
-//
-// This file is part of Binance. The full Binance copyright notice, including
-// terms governing use, modification, and redistribution, is contained in the
-// file LICENSE at the root of the source code distribution tree.
-
-package keygen
-
-import (
-	"errors"
-
-	"github.com/bnb-chain/tss-lib/common"
-	"github.com/bnb-chain/tss-lib/crypto/paillier"
-	"github.com/bnb-chain/tss-lib/tss"
-)
-
-func (round *round4) Start() *tss.Error {
-	if round.started {
-		return round.WrapError(errors.New("round already started"))
-	}
-	round.number = 4
-	round.started = true
-	round.resetOK()
-
-	i := round.PartyID().Index
-	Ps := round.Parties().IDs()
-	PIDs := Ps.Keys()
-	ecdsaPub := round.save.ECDSAPub
-
-	// 1-3. (concurrent)
-	// r3 messages are assumed to be available and != nil in this function
-	r3msgs := round.temp.kgRound3Messages
-	chs := make([]chan bool, len(r3msgs))
-	for i := range chs {
-		chs[i] = make(chan bool)
-	}
-	for j, msg := range round.temp.kgRound3Messages {
-		if j == i {
-			continue
-		}
-		r3msg := msg.Content().(*KGRound3Message)
-		go func(prf paillier.Proof, j int, ch chan<- bool) {
-			ppk := round.save.PaillierPKs[j]
-			ok, err := prf.Verify(ppk.N, PIDs[j], ecdsaPub)
-			if err != nil {
-				common.Logger.Error(round.WrapError(err, Ps[j]).Error())
-				ch <- false
-				return
-			}
-			ch <- ok
-		}(r3msg.UnmarshalProofInts(), j, chs[j])
-	}
-
-	// consume unbuffered channels (end the goroutines)
-	for j, ch := range chs {
-		if j == i {
-			round.ok[j] = true
-			continue
-		}
-		round.ok[j] = <-ch
-	}
-	culprits := make([]*tss.PartyID, 0, len(Ps)) // who caused the error(s)
-	for j, ok := range round.ok {
-		if !ok {
-			culprits = append(culprits, Ps[j])
-			common.Logger.Warningf("paillier verify failed for party %s", Ps[j])
-			continue
-		}
-		common.Logger.Debugf("paillier verify passed for party %s", Ps[j])
-
-	}
-	if len(culprits) > 0 {
-		return round.WrapError(errors.New("paillier verify failed"), culprits...)
-	}
-
-	round.end <- *round.save
-
-	return nil
-}
-
-func (round *round4) CanAccept(msg tss.ParsedMessage) bool {
-	// not expecting any incoming messages in this round
-	return false
-}
-
-func (round *round4) Update() (bool, *tss.Error) {
-	// not expecting any incoming messages in this round
-	return false, nil
-}
-
-func (round *round4) NextRound() tss.Round {
-	return nil // finished!
-}
->>>>>>> 3d95e54c
+}