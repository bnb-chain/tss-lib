<<<<<<< HEAD
// Copyright © 2019 Binance
//
// This file is part of Binance. The full Binance copyright notice, including
// terms governing use, modification, and redistribution, is contained in the
// file LICENSE at the root of the source code distribution tree.

package keygen

import (
	"encoding/hex"
	"errors"
	"math/big"
	"sync"

	"github.com/binance-chain/tss-lib/tss"
)

const (
	paillierBitsLen = 2048
)

func (round *round2) Start() *tss.Error {
	if round.started {
		return round.WrapError(errors.New("round already started"))
	}
	round.number = 2
	round.started = true
	round.resetOK()

	i := round.PartyID().Index

	// 6. verify dln proofs, store r1 message pieces, ensure uniqueness of h1j, h2j
	h1H2Map := make(map[string]struct{}, len(round.temp.kgRound1Messages)*2)
	dlnProof1FailCulprits := make([]*tss.PartyID, len(round.temp.kgRound1Messages))
	dlnProof2FailCulprits := make([]*tss.PartyID, len(round.temp.kgRound1Messages))
	wg := new(sync.WaitGroup)
	for j, msg := range round.temp.kgRound1Messages {
		r1msg := msg.Content().(*KGRound1Message)
		H1j, H2j, NTildej, paillierPKj :=
			r1msg.UnmarshalH1(),
			r1msg.UnmarshalH2(),
			r1msg.UnmarshalNTilde(),
			r1msg.UnmarshalPaillierPK()
		if paillierPKj.N.BitLen() != paillierBitsLen {
			return round.WrapError(errors.New("got paillier modulus with insufficient bits for this party"), msg.GetFrom())
		}
		if H1j.Cmp(H2j) == 0 {
			return round.WrapError(errors.New("h1j and h2j were equal for this party"), msg.GetFrom())
		}
		if NTildej.BitLen() != paillierBitsLen {
			return round.WrapError(errors.New("got NTildej with insufficient bits for this party"), msg.GetFrom())
		}
		h1JHex, h2JHex := hex.EncodeToString(H1j.Bytes()), hex.EncodeToString(H2j.Bytes())
		if _, found := h1H2Map[h1JHex]; found {
			return round.WrapError(errors.New("this h1j was already used by another party"), msg.GetFrom())
		}
		if _, found := h1H2Map[h2JHex]; found {
			return round.WrapError(errors.New("this h2j was already used by another party"), msg.GetFrom())
		}
		h1H2Map[h1JHex], h1H2Map[h2JHex] = struct{}{}, struct{}{}
		wg.Add(2)
		go func(j int, msg tss.ParsedMessage, r1msg *KGRound1Message, H1j, H2j, NTildej *big.Int) {
			if dlnProof1, err := r1msg.UnmarshalDLNProof1(); err != nil || !dlnProof1.Verify(H1j, H2j, NTildej) {
				dlnProof1FailCulprits[j] = msg.GetFrom()
			}
			wg.Done()
		}(j, msg, r1msg, H1j, H2j, NTildej)
		go func(j int, msg tss.ParsedMessage, r1msg *KGRound1Message, H1j, H2j, NTildej *big.Int) {
			if dlnProof2, err := r1msg.UnmarshalDLNProof2(); err != nil || !dlnProof2.Verify(H2j, H1j, NTildej) {
				dlnProof2FailCulprits[j] = msg.GetFrom()
			}
			wg.Done()
		}(j, msg, r1msg, H1j, H2j, NTildej)
	}
	wg.Wait()
	for _, culprit := range append(dlnProof1FailCulprits, dlnProof2FailCulprits...) {
		if culprit != nil {
			return round.WrapError(errors.New("dln proof verification failed"), culprit)
		}
	}
	// save NTilde_j, h1_j, h2_j, ...
	for j, msg := range round.temp.kgRound1Messages {
		if j == i {
			continue
		}
		r1msg := msg.Content().(*KGRound1Message)
		paillierPK, H1j, H2j, NTildej, KGC :=
			r1msg.UnmarshalPaillierPK(),
			r1msg.UnmarshalH1(),
			r1msg.UnmarshalH2(),
			r1msg.UnmarshalNTilde(),
			r1msg.UnmarshalCommitment()
		round.save.PaillierPKs[j] = paillierPK // used in round 4
		round.save.NTildej[j] = NTildej
		round.save.H1j[j], round.save.H2j[j] = H1j, H2j
		round.temp.KGCs[j] = KGC
	}

	// 5. p2p send share ij to Pj
	shares := round.temp.shares
	for j, Pj := range round.Parties().IDs() {
		r2msg1 := NewKGRound2Message1(Pj, round.PartyID(), shares[j])
		// do not send to this Pj, but store for round 3
		if j == i {
			round.temp.kgRound2Message1s[j] = r2msg1
			continue
		}
		round.out <- r2msg1
	}

	// 7. BROADCAST de-commitments of Shamir poly*G
	r2msg2 := NewKGRound2Message2(round.PartyID(), round.temp.deCommitPolyG)
	round.temp.kgRound2Message2s[i] = r2msg2
	round.out <- r2msg2

	return nil
}

func (round *round2) CanAccept(msg tss.ParsedMessage) bool {
	if _, ok := msg.Content().(*KGRound2Message1); ok {
		return !msg.IsBroadcast()
	}
	if _, ok := msg.Content().(*KGRound2Message2); ok {
		return msg.IsBroadcast()
	}
	return false
}

func (round *round2) Update() (bool, *tss.Error) {
	// guard - VERIFY de-commit for all Pj
	for j, msg := range round.temp.kgRound2Message1s {
		if round.ok[j] {
			continue
		}
		if msg == nil || !round.CanAccept(msg) {
			return false, nil
		}
		msg2 := round.temp.kgRound2Message2s[j]
		if msg2 == nil || !round.CanAccept(msg2) {
			return false, nil
		}
		round.ok[j] = true
	}
	return true, nil
}

func (round *round2) NextRound() tss.Round {
	round.started = false
	return &round3{round}
}
=======
// Copyright © 2019 Binance
//
// This file is part of Binance. The full Binance copyright notice, including
// terms governing use, modification, and redistribution, is contained in the
// file LICENSE at the root of the source code distribution tree.

package keygen

import (
	"encoding/hex"
	"errors"
	"github.com/bnb-chain/tss-lib/crypto/facproof"
	"sync"

	"github.com/bnb-chain/tss-lib/common"
	"github.com/bnb-chain/tss-lib/tss"
)

const (
	paillierBitsLen = 2048
)

func (round *round2) Start() *tss.Error {
	if round.started {
		return round.WrapError(errors.New("round already started"))
	}
	round.number = 2
	round.started = true
	round.resetOK()

	common.Logger.Debugf(
		"%s Setting up DLN verification with concurrency level of %d",
		round.PartyID(),
		round.Concurrency(),
	)
	dlnVerifier := NewDlnProofVerifier(round.Concurrency())

	i := round.PartyID().Index

	// 6. verify dln proofs, store r1 message pieces, ensure uniqueness of h1j, h2j
	h1H2Map := make(map[string]struct{}, len(round.temp.kgRound1Messages)*2)
	dlnProof1FailCulprits := make([]*tss.PartyID, len(round.temp.kgRound1Messages))
	dlnProof2FailCulprits := make([]*tss.PartyID, len(round.temp.kgRound1Messages))
	wg := new(sync.WaitGroup)
	for j, msg := range round.temp.kgRound1Messages {
		r1msg := msg.Content().(*KGRound1Message)
		H1j, H2j, NTildej, paillierPKj :=
			r1msg.UnmarshalH1(),
			r1msg.UnmarshalH2(),
			r1msg.UnmarshalNTilde(),
			r1msg.UnmarshalPaillierPK()
		if paillierPKj.N.BitLen() != paillierBitsLen {
			return round.WrapError(errors.New("got paillier modulus with insufficient bits for this party"), msg.GetFrom())
		}
		if H1j.Cmp(H2j) == 0 {
			return round.WrapError(errors.New("h1j and h2j were equal for this party"), msg.GetFrom())
		}
		if NTildej.BitLen() != paillierBitsLen {
			return round.WrapError(errors.New("got NTildej with insufficient bits for this party"), msg.GetFrom())
		}
		h1JHex, h2JHex := hex.EncodeToString(H1j.Bytes()), hex.EncodeToString(H2j.Bytes())
		if _, found := h1H2Map[h1JHex]; found {
			return round.WrapError(errors.New("this h1j was already used by another party"), msg.GetFrom())
		}
		if _, found := h1H2Map[h2JHex]; found {
			return round.WrapError(errors.New("this h2j was already used by another party"), msg.GetFrom())
		}
		h1H2Map[h1JHex], h1H2Map[h2JHex] = struct{}{}, struct{}{}

		wg.Add(2)
		_j := j
		_msg := msg

		dlnVerifier.VerifyDLNProof1(r1msg, H1j, H2j, NTildej, func(isValid bool) {
			if !isValid {
				dlnProof1FailCulprits[_j] = _msg.GetFrom()
			}
			wg.Done()
		})
		dlnVerifier.VerifyDLNProof2(r1msg, H2j, H1j, NTildej, func(isValid bool) {
			if !isValid {
				dlnProof2FailCulprits[_j] = _msg.GetFrom()
			}
			wg.Done()
		})
	}
	wg.Wait()
	for _, culprit := range append(dlnProof1FailCulprits, dlnProof2FailCulprits...) {
		if culprit != nil {
			return round.WrapError(errors.New("dln proof verification failed"), culprit)
		}
	}
	// save NTilde_j, h1_j, h2_j, ...
	for j, msg := range round.temp.kgRound1Messages {
		if j == i {
			continue
		}
		r1msg := msg.Content().(*KGRound1Message)
		paillierPK, H1j, H2j, NTildej, KGC :=
			r1msg.UnmarshalPaillierPK(),
			r1msg.UnmarshalH1(),
			r1msg.UnmarshalH2(),
			r1msg.UnmarshalNTilde(),
			r1msg.UnmarshalCommitment()
		round.save.PaillierPKs[j] = paillierPK // used in round 4
		round.save.NTildej[j] = NTildej
		round.save.H1j[j], round.save.H2j[j] = H1j, H2j
		round.temp.KGCs[j] = KGC
	}

	// 5. p2p send share ij to Pj
	shares := round.temp.shares
	for j, Pj := range round.Parties().IDs() {

		facProof, err := facproof.NewProof(round.EC(), round.save.PaillierSK.N, round.save.NTildej[j],
			round.save.H1j[j], round.save.H2j[j], round.save.PaillierSK.P, round.save.PaillierSK.Q)
		if err != nil {
			return round.WrapError(err, round.PartyID())
		}
		r2msg1 := NewKGRound2Message1(Pj, round.PartyID(), shares[j], facProof)
		// do not send to this Pj, but store for round 3
		if j == i {
			round.temp.kgRound2Message1s[j] = r2msg1
			continue
		}
		round.out <- r2msg1
	}

	// 7. BROADCAST de-commitments of Shamir poly*G
	r2msg2 := NewKGRound2Message2(round.PartyID(), round.temp.deCommitPolyG)
	round.temp.kgRound2Message2s[i] = r2msg2
	round.out <- r2msg2

	return nil
}

func (round *round2) CanAccept(msg tss.ParsedMessage) bool {
	if _, ok := msg.Content().(*KGRound2Message1); ok {
		return !msg.IsBroadcast()
	}
	if _, ok := msg.Content().(*KGRound2Message2); ok {
		return msg.IsBroadcast()
	}
	return false
}

func (round *round2) Update() (bool, *tss.Error) {
	// guard - VERIFY de-commit for all Pj
	for j, msg := range round.temp.kgRound2Message1s {
		if round.ok[j] {
			continue
		}
		if msg == nil || !round.CanAccept(msg) {
			return false, nil
		}
		msg2 := round.temp.kgRound2Message2s[j]
		if msg2 == nil || !round.CanAccept(msg2) {
			return false, nil
		}
		round.ok[j] = true
	}
	return true, nil
}

func (round *round2) NextRound() tss.Round {
	round.started = false
	return &round3{round}
}
>>>>>>> 3d95e54c
<|MERGE_RESOLUTION|>--- conflicted
+++ resolved
@@ -1,4 +1,3 @@
-<<<<<<< HEAD
 // Copyright © 2019 Binance
 //
 // This file is part of Binance. The full Binance copyright notice, including
@@ -10,162 +9,11 @@
 import (
 	"encoding/hex"
 	"errors"
-	"math/big"
+	"github.com/binance-chain/tss-lib/crypto/facproof"
 	"sync"
 
+	"github.com/binance-chain/tss-lib/common"
 	"github.com/binance-chain/tss-lib/tss"
-)
-
-const (
-	paillierBitsLen = 2048
-)
-
-func (round *round2) Start() *tss.Error {
-	if round.started {
-		return round.WrapError(errors.New("round already started"))
-	}
-	round.number = 2
-	round.started = true
-	round.resetOK()
-
-	i := round.PartyID().Index
-
-	// 6. verify dln proofs, store r1 message pieces, ensure uniqueness of h1j, h2j
-	h1H2Map := make(map[string]struct{}, len(round.temp.kgRound1Messages)*2)
-	dlnProof1FailCulprits := make([]*tss.PartyID, len(round.temp.kgRound1Messages))
-	dlnProof2FailCulprits := make([]*tss.PartyID, len(round.temp.kgRound1Messages))
-	wg := new(sync.WaitGroup)
-	for j, msg := range round.temp.kgRound1Messages {
-		r1msg := msg.Content().(*KGRound1Message)
-		H1j, H2j, NTildej, paillierPKj :=
-			r1msg.UnmarshalH1(),
-			r1msg.UnmarshalH2(),
-			r1msg.UnmarshalNTilde(),
-			r1msg.UnmarshalPaillierPK()
-		if paillierPKj.N.BitLen() != paillierBitsLen {
-			return round.WrapError(errors.New("got paillier modulus with insufficient bits for this party"), msg.GetFrom())
-		}
-		if H1j.Cmp(H2j) == 0 {
-			return round.WrapError(errors.New("h1j and h2j were equal for this party"), msg.GetFrom())
-		}
-		if NTildej.BitLen() != paillierBitsLen {
-			return round.WrapError(errors.New("got NTildej with insufficient bits for this party"), msg.GetFrom())
-		}
-		h1JHex, h2JHex := hex.EncodeToString(H1j.Bytes()), hex.EncodeToString(H2j.Bytes())
-		if _, found := h1H2Map[h1JHex]; found {
-			return round.WrapError(errors.New("this h1j was already used by another party"), msg.GetFrom())
-		}
-		if _, found := h1H2Map[h2JHex]; found {
-			return round.WrapError(errors.New("this h2j was already used by another party"), msg.GetFrom())
-		}
-		h1H2Map[h1JHex], h1H2Map[h2JHex] = struct{}{}, struct{}{}
-		wg.Add(2)
-		go func(j int, msg tss.ParsedMessage, r1msg *KGRound1Message, H1j, H2j, NTildej *big.Int) {
-			if dlnProof1, err := r1msg.UnmarshalDLNProof1(); err != nil || !dlnProof1.Verify(H1j, H2j, NTildej) {
-				dlnProof1FailCulprits[j] = msg.GetFrom()
-			}
-			wg.Done()
-		}(j, msg, r1msg, H1j, H2j, NTildej)
-		go func(j int, msg tss.ParsedMessage, r1msg *KGRound1Message, H1j, H2j, NTildej *big.Int) {
-			if dlnProof2, err := r1msg.UnmarshalDLNProof2(); err != nil || !dlnProof2.Verify(H2j, H1j, NTildej) {
-				dlnProof2FailCulprits[j] = msg.GetFrom()
-			}
-			wg.Done()
-		}(j, msg, r1msg, H1j, H2j, NTildej)
-	}
-	wg.Wait()
-	for _, culprit := range append(dlnProof1FailCulprits, dlnProof2FailCulprits...) {
-		if culprit != nil {
-			return round.WrapError(errors.New("dln proof verification failed"), culprit)
-		}
-	}
-	// save NTilde_j, h1_j, h2_j, ...
-	for j, msg := range round.temp.kgRound1Messages {
-		if j == i {
-			continue
-		}
-		r1msg := msg.Content().(*KGRound1Message)
-		paillierPK, H1j, H2j, NTildej, KGC :=
-			r1msg.UnmarshalPaillierPK(),
-			r1msg.UnmarshalH1(),
-			r1msg.UnmarshalH2(),
-			r1msg.UnmarshalNTilde(),
-			r1msg.UnmarshalCommitment()
-		round.save.PaillierPKs[j] = paillierPK // used in round 4
-		round.save.NTildej[j] = NTildej
-		round.save.H1j[j], round.save.H2j[j] = H1j, H2j
-		round.temp.KGCs[j] = KGC
-	}
-
-	// 5. p2p send share ij to Pj
-	shares := round.temp.shares
-	for j, Pj := range round.Parties().IDs() {
-		r2msg1 := NewKGRound2Message1(Pj, round.PartyID(), shares[j])
-		// do not send to this Pj, but store for round 3
-		if j == i {
-			round.temp.kgRound2Message1s[j] = r2msg1
-			continue
-		}
-		round.out <- r2msg1
-	}
-
-	// 7. BROADCAST de-commitments of Shamir poly*G
-	r2msg2 := NewKGRound2Message2(round.PartyID(), round.temp.deCommitPolyG)
-	round.temp.kgRound2Message2s[i] = r2msg2
-	round.out <- r2msg2
-
-	return nil
-}
-
-func (round *round2) CanAccept(msg tss.ParsedMessage) bool {
-	if _, ok := msg.Content().(*KGRound2Message1); ok {
-		return !msg.IsBroadcast()
-	}
-	if _, ok := msg.Content().(*KGRound2Message2); ok {
-		return msg.IsBroadcast()
-	}
-	return false
-}
-
-func (round *round2) Update() (bool, *tss.Error) {
-	// guard - VERIFY de-commit for all Pj
-	for j, msg := range round.temp.kgRound2Message1s {
-		if round.ok[j] {
-			continue
-		}
-		if msg == nil || !round.CanAccept(msg) {
-			return false, nil
-		}
-		msg2 := round.temp.kgRound2Message2s[j]
-		if msg2 == nil || !round.CanAccept(msg2) {
-			return false, nil
-		}
-		round.ok[j] = true
-	}
-	return true, nil
-}
-
-func (round *round2) NextRound() tss.Round {
-	round.started = false
-	return &round3{round}
-}
-=======
-// Copyright © 2019 Binance
-//
-// This file is part of Binance. The full Binance copyright notice, including
-// terms governing use, modification, and redistribution, is contained in the
-// file LICENSE at the root of the source code distribution tree.
-
-package keygen
-
-import (
-	"encoding/hex"
-	"errors"
-	"github.com/bnb-chain/tss-lib/crypto/facproof"
-	"sync"
-
-	"github.com/bnb-chain/tss-lib/common"
-	"github.com/bnb-chain/tss-lib/tss"
 )
 
 const (
@@ -317,5 +165,4 @@
 func (round *round2) NextRound() tss.Round {
 	round.started = false
 	return &round3{round}
-}
->>>>>>> 3d95e54c
+}