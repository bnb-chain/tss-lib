<<<<<<< HEAD
// Copyright © 2019 Binance
//
// This file is part of Binance. The full Binance copyright notice, including
// terms governing use, modification, and redistribution, is contained in the
// file LICENSE at the root of the source code distribution tree.

package keygen

import (
	"encoding/hex"
	"errors"
	"math/big"

	"github.com/binance-chain/tss-lib/crypto"
	"github.com/binance-chain/tss-lib/crypto/paillier"
	"github.com/binance-chain/tss-lib/tss"
)

type (
	LocalPreParams struct {
		PaillierSK *paillier.PrivateKey // ski
		NTildei,
		H1i, H2i,
		Alpha, Beta,
		P, Q *big.Int
	}

	LocalSecrets struct {
		// secret fields (not shared, but stored locally)
		Xi, ShareID *big.Int // xi, kj
	}

	// Everything in LocalPartySaveData is saved locally to user's HD when done
	LocalPartySaveData struct {
		LocalPreParams
		LocalSecrets

		// original indexes (ki in signing preparation phase)
		Ks []*big.Int

		// n-tilde, h1, h2 for range proofs
		NTildej, H1j, H2j []*big.Int

		// public keys (Xj = uj*G for each Pj)
		BigXj       []*crypto.ECPoint     // Xj
		PaillierPKs []*paillier.PublicKey // pkj

		// used for test assertions (may be discarded)
		ECDSAPub *crypto.ECPoint // y
	}
)

func NewLocalPartySaveData(partyCount int) (saveData LocalPartySaveData) {
	saveData.Ks = make([]*big.Int, partyCount)
	saveData.NTildej = make([]*big.Int, partyCount)
	saveData.H1j, saveData.H2j = make([]*big.Int, partyCount), make([]*big.Int, partyCount)
	saveData.BigXj = make([]*crypto.ECPoint, partyCount)
	saveData.PaillierPKs = make([]*paillier.PublicKey, partyCount)
	return
}

func (preParams LocalPreParams) Validate() bool {
	return preParams.PaillierSK != nil &&
		preParams.NTildei != nil &&
		preParams.H1i != nil &&
		preParams.H2i != nil
}

func (preParams LocalPreParams) ValidateWithProof() bool {
	return preParams.Validate() &&
		preParams.Alpha != nil &&
		preParams.Beta != nil &&
		preParams.P != nil &&
		preParams.Q != nil
}

// BuildLocalSaveDataSubset re-creates the LocalPartySaveData to contain data for only the list of signing parties.
func BuildLocalSaveDataSubset(sourceData LocalPartySaveData, sortedIDs tss.SortedPartyIDs) LocalPartySaveData {
	keysToIndices := make(map[string]int, len(sourceData.Ks))
	for j, kj := range sourceData.Ks {
		keysToIndices[hex.EncodeToString(kj.Bytes())] = j
	}
	newData := NewLocalPartySaveData(sortedIDs.Len())
	newData.LocalPreParams = sourceData.LocalPreParams
	newData.LocalSecrets = sourceData.LocalSecrets
	newData.ECDSAPub = sourceData.ECDSAPub
	for j, id := range sortedIDs {
		savedIdx, ok := keysToIndices[hex.EncodeToString(id.Key)]
		if !ok {
			panic(errors.New("BuildLocalSaveDataSubset: unable to find a signer party in the local save data"))
		}
		newData.Ks[j] = sourceData.Ks[savedIdx]
		newData.NTildej[j] = sourceData.NTildej[savedIdx]
		newData.H1j[j] = sourceData.H1j[savedIdx]
		newData.H2j[j] = sourceData.H2j[savedIdx]
		newData.BigXj[j] = sourceData.BigXj[savedIdx]
		newData.PaillierPKs[j] = sourceData.PaillierPKs[savedIdx]
	}
	return newData
}
=======
// Copyright © 2019 Binance
//
// This file is part of Binance. The full Binance copyright notice, including
// terms governing use, modification, and redistribution, is contained in the
// file LICENSE at the root of the source code distribution tree.

package keygen

import (
	"encoding/hex"
	"errors"
	"math/big"

	"github.com/bnb-chain/tss-lib/crypto"
	"github.com/bnb-chain/tss-lib/crypto/paillier"
	"github.com/bnb-chain/tss-lib/tss"
)

type (
	LocalPreParams struct {
		PaillierSK *paillier.PrivateKey // ski
		NTildei,
		H1i, H2i,
		Alpha, Beta,
		P, Q *big.Int
	}

	LocalSecrets struct {
		// secret fields (not shared, but stored locally)
		Xi, ShareID *big.Int // xi, kj
	}

	// Everything in LocalPartySaveData is saved locally to user's HD when done
	LocalPartySaveData struct {
		LocalPreParams
		LocalSecrets

		// original indexes (ki in signing preparation phase)
		Ks []*big.Int

		// n-tilde, h1, h2 for range proofs
		NTildej, H1j, H2j []*big.Int

		// public keys (Xj = uj*G for each Pj)
		BigXj       []*crypto.ECPoint     // Xj
		PaillierPKs []*paillier.PublicKey // pkj

		// used for test assertions (may be discarded)
		ECDSAPub *crypto.ECPoint // y
	}
)

func NewLocalPartySaveData(partyCount int) (saveData LocalPartySaveData) {
	saveData.Ks = make([]*big.Int, partyCount)
	saveData.NTildej = make([]*big.Int, partyCount)
	saveData.H1j, saveData.H2j = make([]*big.Int, partyCount), make([]*big.Int, partyCount)
	saveData.BigXj = make([]*crypto.ECPoint, partyCount)
	saveData.PaillierPKs = make([]*paillier.PublicKey, partyCount)
	return
}

func (preParams LocalPreParams) Validate() bool {
	return preParams.PaillierSK != nil &&
		preParams.PaillierSK.P != nil &&
		preParams.PaillierSK.Q != nil &&
		preParams.NTildei != nil &&
		preParams.H1i != nil &&
		preParams.H2i != nil
}

func (preParams LocalPreParams) ValidateWithProof() bool {
	return preParams.Validate() &&
		preParams.Alpha != nil &&
		preParams.Beta != nil &&
		preParams.P != nil &&
		preParams.Q != nil
}

// BuildLocalSaveDataSubset re-creates the LocalPartySaveData to contain data for only the list of signing parties.
func BuildLocalSaveDataSubset(sourceData LocalPartySaveData, sortedIDs tss.SortedPartyIDs) LocalPartySaveData {
	keysToIndices := make(map[string]int, len(sourceData.Ks))
	for j, kj := range sourceData.Ks {
		keysToIndices[hex.EncodeToString(kj.Bytes())] = j
	}
	newData := NewLocalPartySaveData(sortedIDs.Len())
	newData.LocalPreParams = sourceData.LocalPreParams
	newData.LocalSecrets = sourceData.LocalSecrets
	newData.ECDSAPub = sourceData.ECDSAPub
	for j, id := range sortedIDs {
		savedIdx, ok := keysToIndices[hex.EncodeToString(id.Key)]
		if !ok {
			panic(errors.New("BuildLocalSaveDataSubset: unable to find a signer party in the local save data"))
		}
		newData.Ks[j] = sourceData.Ks[savedIdx]
		newData.NTildej[j] = sourceData.NTildej[savedIdx]
		newData.H1j[j] = sourceData.H1j[savedIdx]
		newData.H2j[j] = sourceData.H2j[savedIdx]
		newData.BigXj[j] = sourceData.BigXj[savedIdx]
		newData.PaillierPKs[j] = sourceData.PaillierPKs[savedIdx]
	}
	return newData
}
>>>>>>> 3d95e54c
<|MERGE_RESOLUTION|>--- conflicted
+++ resolved
@@ -1,4 +1,3 @@
-<<<<<<< HEAD
 // Copyright © 2019 Binance
 //
 // This file is part of Binance. The full Binance copyright notice, including
@@ -15,107 +14,6 @@
 	"github.com/binance-chain/tss-lib/crypto"
 	"github.com/binance-chain/tss-lib/crypto/paillier"
 	"github.com/binance-chain/tss-lib/tss"
-)
-
-type (
-	LocalPreParams struct {
-		PaillierSK *paillier.PrivateKey // ski
-		NTildei,
-		H1i, H2i,
-		Alpha, Beta,
-		P, Q *big.Int
-	}
-
-	LocalSecrets struct {
-		// secret fields (not shared, but stored locally)
-		Xi, ShareID *big.Int // xi, kj
-	}
-
-	// Everything in LocalPartySaveData is saved locally to user's HD when done
-	LocalPartySaveData struct {
-		LocalPreParams
-		LocalSecrets
-
-		// original indexes (ki in signing preparation phase)
-		Ks []*big.Int
-
-		// n-tilde, h1, h2 for range proofs
-		NTildej, H1j, H2j []*big.Int
-
-		// public keys (Xj = uj*G for each Pj)
-		BigXj       []*crypto.ECPoint     // Xj
-		PaillierPKs []*paillier.PublicKey // pkj
-
-		// used for test assertions (may be discarded)
-		ECDSAPub *crypto.ECPoint // y
-	}
-)
-
-func NewLocalPartySaveData(partyCount int) (saveData LocalPartySaveData) {
-	saveData.Ks = make([]*big.Int, partyCount)
-	saveData.NTildej = make([]*big.Int, partyCount)
-	saveData.H1j, saveData.H2j = make([]*big.Int, partyCount), make([]*big.Int, partyCount)
-	saveData.BigXj = make([]*crypto.ECPoint, partyCount)
-	saveData.PaillierPKs = make([]*paillier.PublicKey, partyCount)
-	return
-}
-
-func (preParams LocalPreParams) Validate() bool {
-	return preParams.PaillierSK != nil &&
-		preParams.NTildei != nil &&
-		preParams.H1i != nil &&
-		preParams.H2i != nil
-}
-
-func (preParams LocalPreParams) ValidateWithProof() bool {
-	return preParams.Validate() &&
-		preParams.Alpha != nil &&
-		preParams.Beta != nil &&
-		preParams.P != nil &&
-		preParams.Q != nil
-}
-
-// BuildLocalSaveDataSubset re-creates the LocalPartySaveData to contain data for only the list of signing parties.
-func BuildLocalSaveDataSubset(sourceData LocalPartySaveData, sortedIDs tss.SortedPartyIDs) LocalPartySaveData {
-	keysToIndices := make(map[string]int, len(sourceData.Ks))
-	for j, kj := range sourceData.Ks {
-		keysToIndices[hex.EncodeToString(kj.Bytes())] = j
-	}
-	newData := NewLocalPartySaveData(sortedIDs.Len())
-	newData.LocalPreParams = sourceData.LocalPreParams
-	newData.LocalSecrets = sourceData.LocalSecrets
-	newData.ECDSAPub = sourceData.ECDSAPub
-	for j, id := range sortedIDs {
-		savedIdx, ok := keysToIndices[hex.EncodeToString(id.Key)]
-		if !ok {
-			panic(errors.New("BuildLocalSaveDataSubset: unable to find a signer party in the local save data"))
-		}
-		newData.Ks[j] = sourceData.Ks[savedIdx]
-		newData.NTildej[j] = sourceData.NTildej[savedIdx]
-		newData.H1j[j] = sourceData.H1j[savedIdx]
-		newData.H2j[j] = sourceData.H2j[savedIdx]
-		newData.BigXj[j] = sourceData.BigXj[savedIdx]
-		newData.PaillierPKs[j] = sourceData.PaillierPKs[savedIdx]
-	}
-	return newData
-}
-=======
-// Copyright © 2019 Binance
-//
-// This file is part of Binance. The full Binance copyright notice, including
-// terms governing use, modification, and redistribution, is contained in the
-// file LICENSE at the root of the source code distribution tree.
-
-package keygen
-
-import (
-	"encoding/hex"
-	"errors"
-	"math/big"
-
-	"github.com/bnb-chain/tss-lib/crypto"
-	"github.com/bnb-chain/tss-lib/crypto/paillier"
-	"github.com/bnb-chain/tss-lib/tss"
 )
 
 type (
@@ -201,5 +99,4 @@
 		newData.PaillierPKs[j] = sourceData.PaillierPKs[savedIdx]
 	}
 	return newData
-}
->>>>>>> 3d95e54c
+}