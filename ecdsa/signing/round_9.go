--- conflicted
+++ resolved
@@ -1,4 +1,3 @@
-<<<<<<< HEAD
 // Copyright © 2019 Binance
 //
 // This file is part of Binance. The full Binance copyright notice, including
@@ -74,82 +73,4 @@
 func (round *round9) NextRound() tss.Round {
 	round.started = false
 	return &finalization{round}
-}
-=======
-// Copyright © 2019 Binance
-//
-// This file is part of Binance. The full Binance copyright notice, including
-// terms governing use, modification, and redistribution, is contained in the
-// file LICENSE at the root of the source code distribution tree.
-
-package signing
-
-import (
-	"errors"
-
-	"github.com/bnb-chain/tss-lib/crypto/commitments"
-	"github.com/bnb-chain/tss-lib/tss"
-)
-
-func (round *round9) Start() *tss.Error {
-	if round.started {
-		return round.WrapError(errors.New("round already started"))
-	}
-	round.number = 9
-	round.started = true
-	round.resetOK()
-
-	UX, UY := round.temp.Ui.X(), round.temp.Ui.Y()
-	TX, TY := round.temp.Ti.X(), round.temp.Ti.Y()
-	for j, Pj := range round.Parties().IDs() {
-		if j == round.PartyID().Index {
-			continue
-		}
-
-		r7msg := round.temp.signRound7Messages[j].Content().(*SignRound7Message)
-		r8msg := round.temp.signRound8Messages[j].Content().(*SignRound8Message)
-		cj, dj := r7msg.UnmarshalCommitment(), r8msg.UnmarshalDeCommitment()
-		cmt := commitments.HashCommitDecommit{C: cj, D: dj}
-		ok, values := cmt.DeCommit()
-		if !ok && len(values) != 4 {
-			return round.WrapError(errors.New("de-commitment for bigVj and bigAj failed"), Pj)
-		}
-		UjX, UjY, TjX, TjY := values[0], values[1], values[2], values[3]
-		UX, UY = round.Params().EC().Add(UX, UY, UjX, UjY)
-		TX, TY = round.Params().EC().Add(TX, TY, TjX, TjY)
-	}
-	if UX.Cmp(TX) != 0 || UY.Cmp(TY) != 0 {
-		return round.WrapError(errors.New("U doesn't equal T"), round.PartyID())
-	}
-
-	r9msg := NewSignRound9Message(round.PartyID(), round.temp.si)
-	round.temp.signRound9Messages[round.PartyID().Index] = r9msg
-	round.out <- r9msg
-	return nil
-}
-
-func (round *round9) Update() (bool, *tss.Error) {
-	for j, msg := range round.temp.signRound9Messages {
-		if round.ok[j] {
-			continue
-		}
-		if msg == nil || !round.CanAccept(msg) {
-			return false, nil
-		}
-		round.ok[j] = true
-	}
-	return true, nil
-}
-
-func (round *round9) CanAccept(msg tss.ParsedMessage) bool {
-	if _, ok := msg.Content().(*SignRound9Message); ok {
-		return msg.IsBroadcast()
-	}
-	return false
-}
-
-func (round *round9) NextRound() tss.Round {
-	round.started = false
-	return &finalization{round}
-}
->>>>>>> 3d95e54c
+}