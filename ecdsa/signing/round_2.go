--- conflicted
+++ resolved
@@ -1,4 +1,3 @@
-<<<<<<< HEAD
 // Copyright © 2019 Binance
 //
 // This file is part of Binance. The full Binance copyright notice, including
@@ -139,147 +138,4 @@
 func (round *round2) NextRound() tss.Round {
 	round.started = false
 	return &round3{round}
-}
-=======
-// Copyright © 2019 Binance
-//
-// This file is part of Binance. The full Binance copyright notice, including
-// terms governing use, modification, and redistribution, is contained in the
-// file LICENSE at the root of the source code distribution tree.
-
-package signing
-
-import (
-	"errors"
-	"sync"
-
-	errorspkg "github.com/pkg/errors"
-
-	"github.com/bnb-chain/tss-lib/crypto/mta"
-	"github.com/bnb-chain/tss-lib/tss"
-)
-
-func (round *round2) Start() *tss.Error {
-	if round.started {
-		return round.WrapError(errors.New("round already started"))
-	}
-	round.number = 2
-	round.started = true
-	round.resetOK()
-
-	i := round.PartyID().Index
-	round.ok[i] = true
-
-	errChs := make(chan *tss.Error, (len(round.Parties().IDs())-1)*2)
-	wg := sync.WaitGroup{}
-	wg.Add((len(round.Parties().IDs()) - 1) * 2)
-	for j, Pj := range round.Parties().IDs() {
-		if j == i {
-			continue
-		}
-		// Bob_mid
-		go func(j int, Pj *tss.PartyID) {
-			defer wg.Done()
-			r1msg := round.temp.signRound1Message1s[j].Content().(*SignRound1Message1)
-			rangeProofAliceJ, err := r1msg.UnmarshalRangeProofAlice()
-			if err != nil {
-				errChs <- round.WrapError(errorspkg.Wrapf(err, "UnmarshalRangeProofAlice failed"), Pj)
-				return
-			}
-			beta, c1ji, _, pi1ji, err := mta.BobMid(
-				round.Parameters.EC(),
-				round.key.PaillierPKs[j],
-				rangeProofAliceJ,
-				round.temp.gamma,
-				r1msg.UnmarshalC(),
-				round.key.NTildej[j],
-				round.key.H1j[j],
-				round.key.H2j[j],
-				round.key.NTildej[i],
-				round.key.H1j[i],
-				round.key.H2j[i])
-			// should be thread safe as these are pre-allocated
-			round.temp.betas[j] = beta
-			round.temp.c1jis[j] = c1ji
-			round.temp.pi1jis[j] = pi1ji
-			if err != nil {
-				errChs <- round.WrapError(err, Pj)
-			}
-		}(j, Pj)
-		// Bob_mid_wc
-		go func(j int, Pj *tss.PartyID) {
-			defer wg.Done()
-			r1msg := round.temp.signRound1Message1s[j].Content().(*SignRound1Message1)
-			rangeProofAliceJ, err := r1msg.UnmarshalRangeProofAlice()
-			if err != nil {
-				errChs <- round.WrapError(errorspkg.Wrapf(err, "UnmarshalRangeProofAlice failed"), Pj)
-				return
-			}
-			v, c2ji, _, pi2ji, err := mta.BobMidWC(
-				round.Parameters.EC(),
-				round.key.PaillierPKs[j],
-				rangeProofAliceJ,
-				round.temp.w,
-				r1msg.UnmarshalC(),
-				round.key.NTildej[j],
-				round.key.H1j[j],
-				round.key.H2j[j],
-				round.key.NTildej[i],
-				round.key.H1j[i],
-				round.key.H2j[i],
-				round.temp.bigWs[i])
-			round.temp.vs[j] = v
-			round.temp.c2jis[j] = c2ji
-			round.temp.pi2jis[j] = pi2ji
-			if err != nil {
-				errChs <- round.WrapError(err, Pj)
-			}
-		}(j, Pj)
-	}
-	// consume error channels; wait for goroutines
-	wg.Wait()
-	close(errChs)
-	culprits := make([]*tss.PartyID, 0, len(round.Parties().IDs()))
-	for err := range errChs {
-		culprits = append(culprits, err.Culprits()...)
-	}
-	if len(culprits) > 0 {
-		return round.WrapError(errors.New("failed to calculate Bob_mid or Bob_mid_wc"), culprits...)
-	}
-	// create and send messages
-	for j, Pj := range round.Parties().IDs() {
-		if j == i {
-			continue
-		}
-		r2msg := NewSignRound2Message(
-			Pj, round.PartyID(), round.temp.c1jis[j], round.temp.pi1jis[j], round.temp.c2jis[j], round.temp.pi2jis[j])
-		round.out <- r2msg
-	}
-	return nil
-}
-
-func (round *round2) Update() (bool, *tss.Error) {
-	for j, msg := range round.temp.signRound2Messages {
-		if round.ok[j] {
-			continue
-		}
-		if msg == nil || !round.CanAccept(msg) {
-			return false, nil
-		}
-		round.ok[j] = true
-	}
-	return true, nil
-}
-
-func (round *round2) CanAccept(msg tss.ParsedMessage) bool {
-	if _, ok := msg.Content().(*SignRound2Message); ok {
-		return !msg.IsBroadcast()
-	}
-	return false
-}
-
-func (round *round2) NextRound() tss.Round {
-	round.started = false
-	return &round3{round}
-}
->>>>>>> 3d95e54c
+}