<<<<<<< HEAD
// Copyright © 2019 Binance
//
// This file is part of Binance. The full Binance copyright notice, including
// terms governing use, modification, and redistribution, is contained in the
// file LICENSE at the root of the source code distribution tree.

package signing

import (
	"errors"
	"math/big"

	errors2 "github.com/pkg/errors"

	"github.com/binance-chain/tss-lib/common"
	"github.com/binance-chain/tss-lib/crypto/schnorr"
	"github.com/binance-chain/tss-lib/tss"
)

func (round *round4) Start() *tss.Error {
	if round.started {
		return round.WrapError(errors.New("round already started"))
	}
	round.number = 4
	round.started = true
	round.resetOK()

	theta := *round.temp.theta
	thetaInverse := &theta

	modN := common.ModInt(round.Params().EC().Params().N)

	for j := range round.Parties().IDs() {
		if j == round.PartyID().Index {
			continue
		}
		r3msg := round.temp.signRound3Messages[j].Content().(*SignRound3Message)
		theltaJ := r3msg.GetTheta()
		thetaInverse = modN.Add(thetaInverse, new(big.Int).SetBytes(theltaJ))
	}

	// compute the multiplicative inverse thelta mod q
	thetaInverse = modN.ModInverse(thetaInverse)
	piGamma, err := schnorr.NewZKProof(round.temp.gamma, round.temp.pointGamma)
	if err != nil {
		return round.WrapError(errors2.Wrapf(err, "NewZKProof(gamma, bigGamma)"))
	}
	round.temp.thetaInverse = thetaInverse
	r4msg := NewSignRound4Message(round.PartyID(), round.temp.deCommit, piGamma)
	round.temp.signRound4Messages[round.PartyID().Index] = r4msg
	round.out <- r4msg

	return nil
}

func (round *round4) Update() (bool, *tss.Error) {
	for j, msg := range round.temp.signRound4Messages {
		if round.ok[j] {
			continue
		}
		if msg == nil || !round.CanAccept(msg) {
			return false, nil
		}
		round.ok[j] = true
	}
	return true, nil
}

func (round *round4) CanAccept(msg tss.ParsedMessage) bool {
	if _, ok := msg.Content().(*SignRound4Message); ok {
		return msg.IsBroadcast()
	}
	return false
}

func (round *round4) NextRound() tss.Round {
	round.started = false
	return &round5{round}
}
=======
// Copyright © 2019 Binance
//
// This file is part of Binance. The full Binance copyright notice, including
// terms governing use, modification, and redistribution, is contained in the
// file LICENSE at the root of the source code distribution tree.

package signing

import (
	"errors"
	"math/big"

	errors2 "github.com/pkg/errors"

	"github.com/bnb-chain/tss-lib/common"
	"github.com/bnb-chain/tss-lib/crypto/schnorr"
	"github.com/bnb-chain/tss-lib/tss"
)

func (round *round4) Start() *tss.Error {
	if round.started {
		return round.WrapError(errors.New("round already started"))
	}
	round.number = 4
	round.started = true
	round.resetOK()

	theta := *round.temp.theta
	thetaInverse := &theta

	modN := common.ModInt(round.Params().EC().Params().N)

	for j := range round.Parties().IDs() {
		if j == round.PartyID().Index {
			continue
		}
		r3msg := round.temp.signRound3Messages[j].Content().(*SignRound3Message)
		theltaJ := r3msg.GetTheta()
		thetaInverse = modN.Add(thetaInverse, new(big.Int).SetBytes(theltaJ))
	}

	// compute the multiplicative inverse thelta mod q
	thetaInverse = modN.ModInverse(thetaInverse)
	piGamma, err := schnorr.NewZKProof(round.temp.gamma, round.temp.pointGamma)
	if err != nil {
		return round.WrapError(errors2.Wrapf(err, "NewZKProof(gamma, bigGamma)"))
	}
	round.temp.thetaInverse = thetaInverse
	r4msg := NewSignRound4Message(round.PartyID(), round.temp.deCommit, piGamma)
	round.temp.signRound4Messages[round.PartyID().Index] = r4msg
	round.out <- r4msg

	return nil
}

func (round *round4) Update() (bool, *tss.Error) {
	for j, msg := range round.temp.signRound4Messages {
		if round.ok[j] {
			continue
		}
		if msg == nil || !round.CanAccept(msg) {
			return false, nil
		}
		round.ok[j] = true
	}
	return true, nil
}

func (round *round4) CanAccept(msg tss.ParsedMessage) bool {
	if _, ok := msg.Content().(*SignRound4Message); ok {
		return msg.IsBroadcast()
	}
	return false
}

func (round *round4) NextRound() tss.Round {
	round.started = false
	return &round5{round}
}
>>>>>>> 3d95e54c
<|MERGE_RESOLUTION|>--- conflicted
+++ resolved
@@ -1,4 +1,3 @@
-<<<<<<< HEAD
 // Copyright © 2019 Binance
 //
 // This file is part of Binance. The full Binance copyright notice, including
@@ -77,85 +76,4 @@
 func (round *round4) NextRound() tss.Round {
 	round.started = false
 	return &round5{round}
-}
-=======
-// Copyright © 2019 Binance
-//
-// This file is part of Binance. The full Binance copyright notice, including
-// terms governing use, modification, and redistribution, is contained in the
-// file LICENSE at the root of the source code distribution tree.
-
-package signing
-
-import (
-	"errors"
-	"math/big"
-
-	errors2 "github.com/pkg/errors"
-
-	"github.com/bnb-chain/tss-lib/common"
-	"github.com/bnb-chain/tss-lib/crypto/schnorr"
-	"github.com/bnb-chain/tss-lib/tss"
-)
-
-func (round *round4) Start() *tss.Error {
-	if round.started {
-		return round.WrapError(errors.New("round already started"))
-	}
-	round.number = 4
-	round.started = true
-	round.resetOK()
-
-	theta := *round.temp.theta
-	thetaInverse := &theta
-
-	modN := common.ModInt(round.Params().EC().Params().N)
-
-	for j := range round.Parties().IDs() {
-		if j == round.PartyID().Index {
-			continue
-		}
-		r3msg := round.temp.signRound3Messages[j].Content().(*SignRound3Message)
-		theltaJ := r3msg.GetTheta()
-		thetaInverse = modN.Add(thetaInverse, new(big.Int).SetBytes(theltaJ))
-	}
-
-	// compute the multiplicative inverse thelta mod q
-	thetaInverse = modN.ModInverse(thetaInverse)
-	piGamma, err := schnorr.NewZKProof(round.temp.gamma, round.temp.pointGamma)
-	if err != nil {
-		return round.WrapError(errors2.Wrapf(err, "NewZKProof(gamma, bigGamma)"))
-	}
-	round.temp.thetaInverse = thetaInverse
-	r4msg := NewSignRound4Message(round.PartyID(), round.temp.deCommit, piGamma)
-	round.temp.signRound4Messages[round.PartyID().Index] = r4msg
-	round.out <- r4msg
-
-	return nil
-}
-
-func (round *round4) Update() (bool, *tss.Error) {
-	for j, msg := range round.temp.signRound4Messages {
-		if round.ok[j] {
-			continue
-		}
-		if msg == nil || !round.CanAccept(msg) {
-			return false, nil
-		}
-		round.ok[j] = true
-	}
-	return true, nil
-}
-
-func (round *round4) CanAccept(msg tss.ParsedMessage) bool {
-	if _, ok := msg.Content().(*SignRound4Message); ok {
-		return msg.IsBroadcast()
-	}
-	return false
-}
-
-func (round *round4) NextRound() tss.Round {
-	round.started = false
-	return &round5{round}
-}
->>>>>>> 3d95e54c
+}