<<<<<<< HEAD
// Copyright © 2019 Binance
//
// This file is part of Binance. The full Binance copyright notice, including
// terms governing use, modification, and redistribution, is contained in the
// file LICENSE at the root of the source code distribution tree.

package signing

import (
	"crypto/elliptic"
	"fmt"
	"math/big"

	"github.com/binance-chain/tss-lib/common"
	"github.com/binance-chain/tss-lib/crypto"
)

// PrepareForSigning(), GG18Spec (11) Fig. 14
func PrepareForSigning(ec elliptic.Curve, i, pax int, xi *big.Int, ks []*big.Int, bigXs []*crypto.ECPoint) (wi *big.Int, bigWs []*crypto.ECPoint) {
	modQ := common.ModInt(ec.Params().N)
	if len(ks) != len(bigXs) {
		panic(fmt.Errorf("PrepareForSigning: len(ks) != len(bigXs) (%d != %d)", len(ks), len(bigXs)))
	}
	if len(ks) != pax {
		panic(fmt.Errorf("PrepareForSigning: len(ks) != pax (%d != %d)", len(ks), pax))
	}
	if len(ks) <= i {
		panic(fmt.Errorf("PrepareForSigning: len(ks) <= i (%d <= %d)", len(ks), i))
	}

	// 2-4.
	wi = xi
	for j := 0; j < pax; j++ {
		if j == i {
			continue
		}
		ksj := ks[j]
		ksi := ks[i]
		if ksj.Cmp(ksi) == 0 {
			panic(fmt.Errorf("index of two parties are equal"))
		}
		// big.Int Div is calculated as: a/b = a * modInv(b,q)
		coef := modQ.Mul(ks[j], modQ.ModInverse(new(big.Int).Sub(ksj, ksi)))
		wi = modQ.Mul(wi, coef)
	}

	// 5-10.
	bigWs = make([]*crypto.ECPoint, len(ks))
	for j := 0; j < pax; j++ {
		bigWj := bigXs[j]
		for c := 0; c < pax; c++ {
			if j == c {
				continue
			}
			ksc := ks[c]
			ksj := ks[j]
			if ksj.Cmp(ksc) == 0 {
				panic(fmt.Errorf("index of two parties are equal"))
			}
			// big.Int Div is calculated as: a/b = a * modInv(b,q)
			iota := modQ.Mul(ksc, modQ.ModInverse(new(big.Int).Sub(ksc, ksj)))
			bigWj = bigWj.ScalarMult(iota)
		}
		bigWs[j] = bigWj
	}
	return
}
=======
// Copyright © 2019 Binance
//
// This file is part of Binance. The full Binance copyright notice, including
// terms governing use, modification, and redistribution, is contained in the
// file LICENSE at the root of the source code distribution tree.

package signing

import (
	"crypto/elliptic"
	"fmt"
	"math/big"

	"github.com/bnb-chain/tss-lib/common"
	"github.com/bnb-chain/tss-lib/crypto"
)

// PrepareForSigning(), GG18Spec (11) Fig. 14
func PrepareForSigning(ec elliptic.Curve, i, pax int, xi *big.Int, ks []*big.Int, bigXs []*crypto.ECPoint) (wi *big.Int, bigWs []*crypto.ECPoint) {
	modQ := common.ModInt(ec.Params().N)
	if len(ks) != len(bigXs) {
		panic(fmt.Errorf("PrepareForSigning: len(ks) != len(bigXs) (%d != %d)", len(ks), len(bigXs)))
	}
	if len(ks) != pax {
		panic(fmt.Errorf("PrepareForSigning: len(ks) != pax (%d != %d)", len(ks), pax))
	}
	if len(ks) <= i {
		panic(fmt.Errorf("PrepareForSigning: len(ks) <= i (%d <= %d)", len(ks), i))
	}

	// 2-4.
	wi = xi
	for j := 0; j < pax; j++ {
		if j == i {
			continue
		}
		ksj := ks[j]
		ksi := ks[i]
		if ksj.Cmp(ksi) == 0 {
			panic(fmt.Errorf("index of two parties are equal"))
		}
		// big.Int Div is calculated as: a/b = a * modInv(b,q)
		coef := modQ.Mul(ks[j], modQ.ModInverse(new(big.Int).Sub(ksj, ksi)))
		wi = modQ.Mul(wi, coef)
	}

	// 5-10.
	bigWs = make([]*crypto.ECPoint, len(ks))
	for j := 0; j < pax; j++ {
		bigWj := bigXs[j]
		for c := 0; c < pax; c++ {
			if j == c {
				continue
			}
			ksc := ks[c]
			ksj := ks[j]
			if ksj.Cmp(ksc) == 0 {
				panic(fmt.Errorf("index of two parties are equal"))
			}
			// big.Int Div is calculated as: a/b = a * modInv(b,q)
			iota := modQ.Mul(ksc, modQ.ModInverse(new(big.Int).Sub(ksc, ksj)))
			bigWj = bigWj.ScalarMult(iota)
		}
		bigWs[j] = bigWj
	}
	return
}
>>>>>>> 3d95e54c
<|MERGE_RESOLUTION|>--- conflicted
+++ resolved
@@ -1,4 +1,3 @@
-<<<<<<< HEAD
 // Copyright © 2019 Binance
 //
 // This file is part of Binance. The full Binance copyright notice, including
@@ -65,73 +64,4 @@
 		bigWs[j] = bigWj
 	}
 	return
-}
-=======
-// Copyright © 2019 Binance
-//
-// This file is part of Binance. The full Binance copyright notice, including
-// terms governing use, modification, and redistribution, is contained in the
-// file LICENSE at the root of the source code distribution tree.
-
-package signing
-
-import (
-	"crypto/elliptic"
-	"fmt"
-	"math/big"
-
-	"github.com/bnb-chain/tss-lib/common"
-	"github.com/bnb-chain/tss-lib/crypto"
-)
-
-// PrepareForSigning(), GG18Spec (11) Fig. 14
-func PrepareForSigning(ec elliptic.Curve, i, pax int, xi *big.Int, ks []*big.Int, bigXs []*crypto.ECPoint) (wi *big.Int, bigWs []*crypto.ECPoint) {
-	modQ := common.ModInt(ec.Params().N)
-	if len(ks) != len(bigXs) {
-		panic(fmt.Errorf("PrepareForSigning: len(ks) != len(bigXs) (%d != %d)", len(ks), len(bigXs)))
-	}
-	if len(ks) != pax {
-		panic(fmt.Errorf("PrepareForSigning: len(ks) != pax (%d != %d)", len(ks), pax))
-	}
-	if len(ks) <= i {
-		panic(fmt.Errorf("PrepareForSigning: len(ks) <= i (%d <= %d)", len(ks), i))
-	}
-
-	// 2-4.
-	wi = xi
-	for j := 0; j < pax; j++ {
-		if j == i {
-			continue
-		}
-		ksj := ks[j]
-		ksi := ks[i]
-		if ksj.Cmp(ksi) == 0 {
-			panic(fmt.Errorf("index of two parties are equal"))
-		}
-		// big.Int Div is calculated as: a/b = a * modInv(b,q)
-		coef := modQ.Mul(ks[j], modQ.ModInverse(new(big.Int).Sub(ksj, ksi)))
-		wi = modQ.Mul(wi, coef)
-	}
-
-	// 5-10.
-	bigWs = make([]*crypto.ECPoint, len(ks))
-	for j := 0; j < pax; j++ {
-		bigWj := bigXs[j]
-		for c := 0; c < pax; c++ {
-			if j == c {
-				continue
-			}
-			ksc := ks[c]
-			ksj := ks[j]
-			if ksj.Cmp(ksc) == 0 {
-				panic(fmt.Errorf("index of two parties are equal"))
-			}
-			// big.Int Div is calculated as: a/b = a * modInv(b,q)
-			iota := modQ.Mul(ksc, modQ.ModInverse(new(big.Int).Sub(ksc, ksj)))
-			bigWj = bigWj.ScalarMult(iota)
-		}
-		bigWs[j] = bigWj
-	}
-	return
-}
->>>>>>> 3d95e54c
+}