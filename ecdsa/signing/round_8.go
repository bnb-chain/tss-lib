<<<<<<< HEAD
// Copyright © 2019 Binance
//
// This file is part of Binance. The full Binance copyright notice, including
// terms governing use, modification, and redistribution, is contained in the
// file LICENSE at the root of the source code distribution tree.

package signing

import (
	"errors"

	"github.com/binance-chain/tss-lib/tss"
)

func (round *round8) Start() *tss.Error {
	if round.started {
		return round.WrapError(errors.New("round already started"))
	}
	round.number = 8
	round.started = true
	round.resetOK()

	r8msg := NewSignRound8Message(round.PartyID(), round.temp.DTelda)
	round.temp.signRound8Messages[round.PartyID().Index] = r8msg
	round.out <- r8msg

	return nil
}

func (round *round8) Update() (bool, *tss.Error) {
	for j, msg := range round.temp.signRound8Messages {
		if round.ok[j] {
			continue
		}
		if msg == nil || !round.CanAccept(msg) {
			return false, nil
		}
		round.ok[j] = true
	}
	return true, nil
}

func (round *round8) CanAccept(msg tss.ParsedMessage) bool {
	if _, ok := msg.Content().(*SignRound8Message); ok {
		return msg.IsBroadcast()
	}
	return false
}

func (round *round8) NextRound() tss.Round {
	round.started = false
	return &round9{round}
}
=======
// Copyright © 2019 Binance
//
// This file is part of Binance. The full Binance copyright notice, including
// terms governing use, modification, and redistribution, is contained in the
// file LICENSE at the root of the source code distribution tree.

package signing

import (
	"errors"

	"github.com/bnb-chain/tss-lib/tss"
)

func (round *round8) Start() *tss.Error {
	if round.started {
		return round.WrapError(errors.New("round already started"))
	}
	round.number = 8
	round.started = true
	round.resetOK()

	r8msg := NewSignRound8Message(round.PartyID(), round.temp.DTelda)
	round.temp.signRound8Messages[round.PartyID().Index] = r8msg
	round.out <- r8msg

	return nil
}

func (round *round8) Update() (bool, *tss.Error) {
	for j, msg := range round.temp.signRound8Messages {
		if round.ok[j] {
			continue
		}
		if msg == nil || !round.CanAccept(msg) {
			return false, nil
		}
		round.ok[j] = true
	}
	return true, nil
}

func (round *round8) CanAccept(msg tss.ParsedMessage) bool {
	if _, ok := msg.Content().(*SignRound8Message); ok {
		return msg.IsBroadcast()
	}
	return false
}

func (round *round8) NextRound() tss.Round {
	round.started = false
	return &round9{round}
}
>>>>>>> 3d95e54c
<|MERGE_RESOLUTION|>--- conflicted
+++ resolved
@@ -1,4 +1,3 @@
-<<<<<<< HEAD
 // Copyright © 2019 Binance
 //
 // This file is part of Binance. The full Binance copyright notice, including
@@ -51,59 +50,4 @@
 func (round *round8) NextRound() tss.Round {
 	round.started = false
 	return &round9{round}
-}
-=======
-// Copyright © 2019 Binance
-//
-// This file is part of Binance. The full Binance copyright notice, including
-// terms governing use, modification, and redistribution, is contained in the
-// file LICENSE at the root of the source code distribution tree.
-
-package signing
-
-import (
-	"errors"
-
-	"github.com/bnb-chain/tss-lib/tss"
-)
-
-func (round *round8) Start() *tss.Error {
-	if round.started {
-		return round.WrapError(errors.New("round already started"))
-	}
-	round.number = 8
-	round.started = true
-	round.resetOK()
-
-	r8msg := NewSignRound8Message(round.PartyID(), round.temp.DTelda)
-	round.temp.signRound8Messages[round.PartyID().Index] = r8msg
-	round.out <- r8msg
-
-	return nil
-}
-
-func (round *round8) Update() (bool, *tss.Error) {
-	for j, msg := range round.temp.signRound8Messages {
-		if round.ok[j] {
-			continue
-		}
-		if msg == nil || !round.CanAccept(msg) {
-			return false, nil
-		}
-		round.ok[j] = true
-	}
-	return true, nil
-}
-
-func (round *round8) CanAccept(msg tss.ParsedMessage) bool {
-	if _, ok := msg.Content().(*SignRound8Message); ok {
-		return msg.IsBroadcast()
-	}
-	return false
-}
-
-func (round *round8) NextRound() tss.Round {
-	round.started = false
-	return &round9{round}
-}
->>>>>>> 3d95e54c
+}