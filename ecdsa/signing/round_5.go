<<<<<<< HEAD
// Copyright © 2019 Binance
//
// This file is part of Binance. The full Binance copyright notice, including
// terms governing use, modification, and redistribution, is contained in the
// file LICENSE at the root of the source code distribution tree.

package signing

import (
	"errors"

	errors2 "github.com/pkg/errors"

	"github.com/binance-chain/tss-lib/common"
	"github.com/binance-chain/tss-lib/crypto"
	"github.com/binance-chain/tss-lib/crypto/commitments"
	"github.com/binance-chain/tss-lib/tss"
)

func (round *round5) Start() *tss.Error {
	if round.started {
		return round.WrapError(errors.New("round already started"))
	}
	round.number = 5
	round.started = true
	round.resetOK()

	R := round.temp.pointGamma
	for j, Pj := range round.Parties().IDs() {
		if j == round.PartyID().Index {
			continue
		}
		r1msg2 := round.temp.signRound1Message2s[j].Content().(*SignRound1Message2)
		r4msg := round.temp.signRound4Messages[j].Content().(*SignRound4Message)
		SCj, SDj := r1msg2.UnmarshalCommitment(), r4msg.UnmarshalDeCommitment()
		cmtDeCmt := commitments.HashCommitDecommit{C: SCj, D: SDj}
		ok, bigGammaJ := cmtDeCmt.DeCommit()
		if !ok || len(bigGammaJ) != 2 {
			return round.WrapError(errors.New("commitment verify failed"), Pj)
		}
		bigGammaJPoint, err := crypto.NewECPoint(round.Params().EC(), bigGammaJ[0], bigGammaJ[1])
		if err != nil {
			return round.WrapError(errors2.Wrapf(err, "NewECPoint(bigGammaJ)"), Pj)
		}
		proof, err := r4msg.UnmarshalZKProof(round.Params().EC())
		if err != nil {
			return round.WrapError(errors.New("failed to unmarshal bigGamma proof"), Pj)
		}
		ok = proof.Verify(bigGammaJPoint)
		if !ok {
			return round.WrapError(errors.New("failed to prove bigGamma"), Pj)
		}
		R, err = R.Add(bigGammaJPoint)
		if err != nil {
			return round.WrapError(errors2.Wrapf(err, "R.Add(bigGammaJ)"), Pj)
		}
	}

	R = R.ScalarMult(round.temp.thetaInverse)
	N := round.Params().EC().Params().N
	modN := common.ModInt(N)
	rx := R.X()
	ry := R.Y()
	si := modN.Add(modN.Mul(round.temp.m, round.temp.k), modN.Mul(rx, round.temp.sigma))

	// clear temp.w and temp.k from memory, lint ignore
	round.temp.w = zero
	round.temp.k = zero

	li := common.GetRandomPositiveInt(N)  // li
	roI := common.GetRandomPositiveInt(N) // pi
	rToSi := R.ScalarMult(si)
	liPoint := crypto.ScalarBaseMult(round.Params().EC(), li)
	bigAi := crypto.ScalarBaseMult(round.Params().EC(), roI)
	bigVi, err := rToSi.Add(liPoint)
	if err != nil {
		return round.WrapError(errors2.Wrapf(err, "rToSi.Add(li)"))
	}

	cmt := commitments.NewHashCommitment(bigVi.X(), bigVi.Y(), bigAi.X(), bigAi.Y())
	r5msg := NewSignRound5Message(round.PartyID(), cmt.C)
	round.temp.signRound5Messages[round.PartyID().Index] = r5msg
	round.out <- r5msg

	round.temp.li = li
	round.temp.bigAi = bigAi
	round.temp.bigVi = bigVi
	round.temp.roi = roI
	round.temp.DPower = cmt.D
	round.temp.si = si
	round.temp.rx = rx
	round.temp.ry = ry
	round.temp.bigR = R

	return nil
}

func (round *round5) Update() (bool, *tss.Error) {
	for j, msg := range round.temp.signRound5Messages {
		if round.ok[j] {
			continue
		}
		if msg == nil || !round.CanAccept(msg) {
			return false, nil
		}
		round.ok[j] = true
	}
	return true, nil
}

func (round *round5) CanAccept(msg tss.ParsedMessage) bool {
	if _, ok := msg.Content().(*SignRound5Message); ok {
		return msg.IsBroadcast()
	}
	return false
}

func (round *round5) NextRound() tss.Round {
	round.started = false
	return &round6{round}
}
=======
// Copyright © 2019 Binance
//
// This file is part of Binance. The full Binance copyright notice, including
// terms governing use, modification, and redistribution, is contained in the
// file LICENSE at the root of the source code distribution tree.

package signing

import (
	"errors"

	errors2 "github.com/pkg/errors"

	"github.com/bnb-chain/tss-lib/common"
	"github.com/bnb-chain/tss-lib/crypto"
	"github.com/bnb-chain/tss-lib/crypto/commitments"
	"github.com/bnb-chain/tss-lib/tss"
)

func (round *round5) Start() *tss.Error {
	if round.started {
		return round.WrapError(errors.New("round already started"))
	}
	round.number = 5
	round.started = true
	round.resetOK()

	R := round.temp.pointGamma
	for j, Pj := range round.Parties().IDs() {
		if j == round.PartyID().Index {
			continue
		}
		r1msg2 := round.temp.signRound1Message2s[j].Content().(*SignRound1Message2)
		r4msg := round.temp.signRound4Messages[j].Content().(*SignRound4Message)
		SCj, SDj := r1msg2.UnmarshalCommitment(), r4msg.UnmarshalDeCommitment()
		cmtDeCmt := commitments.HashCommitDecommit{C: SCj, D: SDj}
		ok, bigGammaJ := cmtDeCmt.DeCommit()
		if !ok || len(bigGammaJ) != 2 {
			return round.WrapError(errors.New("commitment verify failed"), Pj)
		}
		bigGammaJPoint, err := crypto.NewECPoint(round.Params().EC(), bigGammaJ[0], bigGammaJ[1])
		if err != nil {
			return round.WrapError(errors2.Wrapf(err, "NewECPoint(bigGammaJ)"), Pj)
		}
		proof, err := r4msg.UnmarshalZKProof(round.Params().EC())
		if err != nil {
			return round.WrapError(errors.New("failed to unmarshal bigGamma proof"), Pj)
		}
		ok = proof.Verify(bigGammaJPoint)
		if !ok {
			return round.WrapError(errors.New("failed to prove bigGamma"), Pj)
		}
		R, err = R.Add(bigGammaJPoint)
		if err != nil {
			return round.WrapError(errors2.Wrapf(err, "R.Add(bigGammaJ)"), Pj)
		}
	}

	R = R.ScalarMult(round.temp.thetaInverse)
	N := round.Params().EC().Params().N
	modN := common.ModInt(N)
	rx := R.X()
	ry := R.Y()
	si := modN.Add(modN.Mul(round.temp.m, round.temp.k), modN.Mul(rx, round.temp.sigma))

	// clear temp.w and temp.k from memory, lint ignore
	round.temp.w = zero
	round.temp.k = zero

	li := common.GetRandomPositiveInt(N)  // li
	roI := common.GetRandomPositiveInt(N) // pi
	rToSi := R.ScalarMult(si)
	liPoint := crypto.ScalarBaseMult(round.Params().EC(), li)
	bigAi := crypto.ScalarBaseMult(round.Params().EC(), roI)
	bigVi, err := rToSi.Add(liPoint)
	if err != nil {
		return round.WrapError(errors2.Wrapf(err, "rToSi.Add(li)"))
	}

	cmt := commitments.NewHashCommitment(bigVi.X(), bigVi.Y(), bigAi.X(), bigAi.Y())
	r5msg := NewSignRound5Message(round.PartyID(), cmt.C)
	round.temp.signRound5Messages[round.PartyID().Index] = r5msg
	round.out <- r5msg

	round.temp.li = li
	round.temp.bigAi = bigAi
	round.temp.bigVi = bigVi
	round.temp.roi = roI
	round.temp.DPower = cmt.D
	round.temp.si = si
	round.temp.rx = rx
	round.temp.ry = ry
	round.temp.bigR = R

	return nil
}

func (round *round5) Update() (bool, *tss.Error) {
	for j, msg := range round.temp.signRound5Messages {
		if round.ok[j] {
			continue
		}
		if msg == nil || !round.CanAccept(msg) {
			return false, nil
		}
		round.ok[j] = true
	}
	return true, nil
}

func (round *round5) CanAccept(msg tss.ParsedMessage) bool {
	if _, ok := msg.Content().(*SignRound5Message); ok {
		return msg.IsBroadcast()
	}
	return false
}

func (round *round5) NextRound() tss.Round {
	round.started = false
	return &round6{round}
}
>>>>>>> 3d95e54c
<|MERGE_RESOLUTION|>--- conflicted
+++ resolved
@@ -1,4 +1,3 @@
-<<<<<<< HEAD
 // Copyright © 2019 Binance
 //
 // This file is part of Binance. The full Binance copyright notice, including
@@ -119,127 +118,4 @@
 func (round *round5) NextRound() tss.Round {
 	round.started = false
 	return &round6{round}
-}
-=======
-// Copyright © 2019 Binance
-//
-// This file is part of Binance. The full Binance copyright notice, including
-// terms governing use, modification, and redistribution, is contained in the
-// file LICENSE at the root of the source code distribution tree.
-
-package signing
-
-import (
-	"errors"
-
-	errors2 "github.com/pkg/errors"
-
-	"github.com/bnb-chain/tss-lib/common"
-	"github.com/bnb-chain/tss-lib/crypto"
-	"github.com/bnb-chain/tss-lib/crypto/commitments"
-	"github.com/bnb-chain/tss-lib/tss"
-)
-
-func (round *round5) Start() *tss.Error {
-	if round.started {
-		return round.WrapError(errors.New("round already started"))
-	}
-	round.number = 5
-	round.started = true
-	round.resetOK()
-
-	R := round.temp.pointGamma
-	for j, Pj := range round.Parties().IDs() {
-		if j == round.PartyID().Index {
-			continue
-		}
-		r1msg2 := round.temp.signRound1Message2s[j].Content().(*SignRound1Message2)
-		r4msg := round.temp.signRound4Messages[j].Content().(*SignRound4Message)
-		SCj, SDj := r1msg2.UnmarshalCommitment(), r4msg.UnmarshalDeCommitment()
-		cmtDeCmt := commitments.HashCommitDecommit{C: SCj, D: SDj}
-		ok, bigGammaJ := cmtDeCmt.DeCommit()
-		if !ok || len(bigGammaJ) != 2 {
-			return round.WrapError(errors.New("commitment verify failed"), Pj)
-		}
-		bigGammaJPoint, err := crypto.NewECPoint(round.Params().EC(), bigGammaJ[0], bigGammaJ[1])
-		if err != nil {
-			return round.WrapError(errors2.Wrapf(err, "NewECPoint(bigGammaJ)"), Pj)
-		}
-		proof, err := r4msg.UnmarshalZKProof(round.Params().EC())
-		if err != nil {
-			return round.WrapError(errors.New("failed to unmarshal bigGamma proof"), Pj)
-		}
-		ok = proof.Verify(bigGammaJPoint)
-		if !ok {
-			return round.WrapError(errors.New("failed to prove bigGamma"), Pj)
-		}
-		R, err = R.Add(bigGammaJPoint)
-		if err != nil {
-			return round.WrapError(errors2.Wrapf(err, "R.Add(bigGammaJ)"), Pj)
-		}
-	}
-
-	R = R.ScalarMult(round.temp.thetaInverse)
-	N := round.Params().EC().Params().N
-	modN := common.ModInt(N)
-	rx := R.X()
-	ry := R.Y()
-	si := modN.Add(modN.Mul(round.temp.m, round.temp.k), modN.Mul(rx, round.temp.sigma))
-
-	// clear temp.w and temp.k from memory, lint ignore
-	round.temp.w = zero
-	round.temp.k = zero
-
-	li := common.GetRandomPositiveInt(N)  // li
-	roI := common.GetRandomPositiveInt(N) // pi
-	rToSi := R.ScalarMult(si)
-	liPoint := crypto.ScalarBaseMult(round.Params().EC(), li)
-	bigAi := crypto.ScalarBaseMult(round.Params().EC(), roI)
-	bigVi, err := rToSi.Add(liPoint)
-	if err != nil {
-		return round.WrapError(errors2.Wrapf(err, "rToSi.Add(li)"))
-	}
-
-	cmt := commitments.NewHashCommitment(bigVi.X(), bigVi.Y(), bigAi.X(), bigAi.Y())
-	r5msg := NewSignRound5Message(round.PartyID(), cmt.C)
-	round.temp.signRound5Messages[round.PartyID().Index] = r5msg
-	round.out <- r5msg
-
-	round.temp.li = li
-	round.temp.bigAi = bigAi
-	round.temp.bigVi = bigVi
-	round.temp.roi = roI
-	round.temp.DPower = cmt.D
-	round.temp.si = si
-	round.temp.rx = rx
-	round.temp.ry = ry
-	round.temp.bigR = R
-
-	return nil
-}
-
-func (round *round5) Update() (bool, *tss.Error) {
-	for j, msg := range round.temp.signRound5Messages {
-		if round.ok[j] {
-			continue
-		}
-		if msg == nil || !round.CanAccept(msg) {
-			return false, nil
-		}
-		round.ok[j] = true
-	}
-	return true, nil
-}
-
-func (round *round5) CanAccept(msg tss.ParsedMessage) bool {
-	if _, ok := msg.Content().(*SignRound5Message); ok {
-		return msg.IsBroadcast()
-	}
-	return false
-}
-
-func (round *round5) NextRound() tss.Round {
-	round.started = false
-	return &round6{round}
-}
->>>>>>> 3d95e54c
+}