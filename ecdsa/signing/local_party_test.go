<<<<<<< HEAD
// Copyright © 2019 Binance
//
// This file is part of Binance. The full Binance copyright notice, including
// terms governing use, modification, and redistribution, is contained in the
// file LICENSE at the root of the source code distribution tree.

package signing

import (
	"crypto/ecdsa"
	"fmt"
	"math/big"
	"runtime"
	"sync/atomic"
	"testing"

	"github.com/ipfs/go-log"
	"github.com/stretchr/testify/assert"

	"github.com/binance-chain/tss-lib/common"
	"github.com/binance-chain/tss-lib/ecdsa/keygen"
	"github.com/binance-chain/tss-lib/test"
	"github.com/binance-chain/tss-lib/tss"
)

const (
	testParticipants = test.TestParticipants
	testThreshold    = test.TestThreshold
)

func setUp(level string) {
	if err := log.SetLogLevel("tss-lib", level); err != nil {
		panic(err)
	}
}

func TestE2EConcurrent(t *testing.T) {
	setUp("info")
	threshold := testThreshold

	// PHASE: load keygen fixtures
	keys, signPIDs, err := keygen.LoadKeygenTestFixturesRandomSet(testThreshold+1, testParticipants)
	assert.NoError(t, err, "should load keygen fixtures")
	assert.Equal(t, testThreshold+1, len(keys))
	assert.Equal(t, testThreshold+1, len(signPIDs))

	// PHASE: signing
	// use a shuffled selection of the list of parties for this test
	p2pCtx := tss.NewPeerContext(signPIDs)
	parties := make([]*LocalParty, 0, len(signPIDs))

	errCh := make(chan *tss.Error, len(signPIDs))
	outCh := make(chan tss.Message, len(signPIDs))
	endCh := make(chan common.SignatureData, len(signPIDs))

	updater := test.SharedPartyUpdater

	// init the parties
	for i := 0; i < len(signPIDs); i++ {
		params := tss.NewParameters(tss.S256(), p2pCtx, signPIDs[i], len(signPIDs), threshold)

		P := NewLocalParty(big.NewInt(42), params, keys[i], outCh, endCh).(*LocalParty)
		parties = append(parties, P)
		go func(P *LocalParty) {
			if err := P.Start(); err != nil {
				errCh <- err
			}
		}(P)
	}

	var ended int32
signing:
	for {
		fmt.Printf("ACTIVE GOROUTINES: %d\n", runtime.NumGoroutine())
		select {
		case err := <-errCh:
			common.Logger.Errorf("Error: %s", err)
			assert.FailNow(t, err.Error())
			break signing

		case msg := <-outCh:
			dest := msg.GetTo()
			if dest == nil {
				for _, P := range parties {
					if P.PartyID().Index == msg.GetFrom().Index {
						continue
					}
					go updater(P, msg, errCh)
				}
			} else {
				if dest[0].Index == msg.GetFrom().Index {
					t.Fatalf("party %d tried to send a message to itself (%d)", dest[0].Index, msg.GetFrom().Index)
				}
				go updater(parties[dest[0].Index], msg, errCh)
			}

		case <-endCh:
			atomic.AddInt32(&ended, 1)
			if atomic.LoadInt32(&ended) == int32(len(signPIDs)) {
				t.Logf("Done. Received signature data from %d participants", ended)
				R := parties[0].temp.bigR
				r := parties[0].temp.rx
				fmt.Printf("sign result: R(%s, %s), r=%s\n", R.X().String(), R.Y().String(), r.String())

				modN := common.ModInt(tss.S256().Params().N)

				// BEGIN check s correctness
				sumS := big.NewInt(0)
				for _, p := range parties {
					sumS = modN.Add(sumS, p.temp.si)
				}
				fmt.Printf("S: %s\n", sumS.String())
				// END check s correctness

				// BEGIN ECDSA verify
				pkX, pkY := keys[0].ECDSAPub.X(), keys[0].ECDSAPub.Y()
				pk := ecdsa.PublicKey{
					Curve: tss.EC(),
					X:     pkX,
					Y:     pkY,
				}
				ok := ecdsa.Verify(&pk, big.NewInt(42).Bytes(), R.X(), sumS)
				assert.True(t, ok, "ecdsa verify must pass")
				t.Log("ECDSA signing test done.")
				// END ECDSA verify

				break signing
			}
		}
	}
}

func TestFillTo32BytesInPlace(t *testing.T) {
	s := big.NewInt(123456789)
	normalizedS := padToLengthBytesInPlace(s.Bytes(), 32)
	assert.True(t, big.NewInt(0).SetBytes(normalizedS).Cmp(s) == 0)
	assert.Equal(t, 32, len(normalizedS))
	assert.NotEqual(t, 32, len(s.Bytes()))
}
=======
// Copyright © 2019 Binance
//
// This file is part of Binance. The full Binance copyright notice, including
// terms governing use, modification, and redistribution, is contained in the
// file LICENSE at the root of the source code distribution tree.

package signing

import (
	"crypto/ecdsa"
	"fmt"
	"math/big"
	"runtime"
	"sync/atomic"
	"testing"

	"github.com/btcsuite/btcd/btcec"
	"github.com/ipfs/go-log"
	"github.com/stretchr/testify/assert"

	"github.com/bnb-chain/tss-lib/common"
	"github.com/bnb-chain/tss-lib/ecdsa/keygen"
	"github.com/bnb-chain/tss-lib/test"
	"github.com/bnb-chain/tss-lib/tss"
)

const (
	testParticipants = test.TestParticipants
	testThreshold    = test.TestThreshold
)

func setUp(level string) {
	if err := log.SetLogLevel("tss-lib", level); err != nil {
		panic(err)
	}
}

func TestE2EConcurrent(t *testing.T) {
	setUp("info")
	threshold := testThreshold

	// PHASE: load keygen fixtures
	keys, signPIDs, err := keygen.LoadKeygenTestFixturesRandomSet(testThreshold+1, testParticipants)
	assert.NoError(t, err, "should load keygen fixtures")
	assert.Equal(t, testThreshold+1, len(keys))
	assert.Equal(t, testThreshold+1, len(signPIDs))

	// PHASE: signing
	// use a shuffled selection of the list of parties for this test
	p2pCtx := tss.NewPeerContext(signPIDs)
	parties := make([]*LocalParty, 0, len(signPIDs))

	errCh := make(chan *tss.Error, len(signPIDs))
	outCh := make(chan tss.Message, len(signPIDs))
	endCh := make(chan common.SignatureData, len(signPIDs))

	updater := test.SharedPartyUpdater

	// init the parties
	for i := 0; i < len(signPIDs); i++ {
		params := tss.NewParameters(tss.S256(), p2pCtx, signPIDs[i], len(signPIDs), threshold)

		P := NewLocalParty(big.NewInt(42), params, keys[i], outCh, endCh).(*LocalParty)
		parties = append(parties, P)
		go func(P *LocalParty) {
			if err := P.Start(); err != nil {
				errCh <- err
			}
		}(P)
	}

	var ended int32
signing:
	for {
		fmt.Printf("ACTIVE GOROUTINES: %d\n", runtime.NumGoroutine())
		select {
		case err := <-errCh:
			common.Logger.Errorf("Error: %s", err)
			assert.FailNow(t, err.Error())
			break signing

		case msg := <-outCh:
			dest := msg.GetTo()
			if dest == nil {
				for _, P := range parties {
					if P.PartyID().Index == msg.GetFrom().Index {
						continue
					}
					go updater(P, msg, errCh)
				}
			} else {
				if dest[0].Index == msg.GetFrom().Index {
					t.Fatalf("party %d tried to send a message to itself (%d)", dest[0].Index, msg.GetFrom().Index)
				}
				go updater(parties[dest[0].Index], msg, errCh)
			}

		case <-endCh:
			atomic.AddInt32(&ended, 1)
			if atomic.LoadInt32(&ended) == int32(len(signPIDs)) {
				t.Logf("Done. Received signature data from %d participants", ended)
				R := parties[0].temp.bigR
				r := parties[0].temp.rx
				fmt.Printf("sign result: R(%s, %s), r=%s\n", R.X().String(), R.Y().String(), r.String())

				modN := common.ModInt(tss.S256().Params().N)

				// BEGIN check s correctness
				sumS := big.NewInt(0)
				for _, p := range parties {
					sumS = modN.Add(sumS, p.temp.si)
				}
				fmt.Printf("S: %s\n", sumS.String())
				// END check s correctness

				// BEGIN ECDSA verify
				pkX, pkY := keys[0].ECDSAPub.X(), keys[0].ECDSAPub.Y()
				pk := ecdsa.PublicKey{
					Curve: tss.EC(),
					X:     pkX,
					Y:     pkY,
				}
				ok := ecdsa.Verify(&pk, big.NewInt(42).Bytes(), R.X(), sumS)
				assert.True(t, ok, "ecdsa verify must pass")
				t.Log("ECDSA signing test done.")
				// END ECDSA verify

				break signing
			}
		}
	}
}

func TestE2EWithHDKeyDerivation(t *testing.T) {
	setUp("info")
	threshold := testThreshold

	// PHASE: load keygen fixtures
	keys, signPIDs, err := keygen.LoadKeygenTestFixturesRandomSet(testThreshold+1, testParticipants)
	assert.NoError(t, err, "should load keygen fixtures")
	assert.Equal(t, testThreshold+1, len(keys))
	assert.Equal(t, testThreshold+1, len(signPIDs))

	chainCode := make([]byte, 32)
	max32b := new(big.Int).Lsh(new(big.Int).SetUint64(1), 256)
	max32b = new(big.Int).Sub(max32b, new(big.Int).SetUint64(1))
	fillBytes(common.GetRandomPositiveInt(max32b), chainCode)

	il, extendedChildPk, errorDerivation := derivingPubkeyFromPath(keys[0].ECDSAPub, chainCode, []uint32{12, 209, 3}, btcec.S256())
	assert.NoErrorf(t, errorDerivation, "there should not be an error deriving the child public key")

	keyDerivationDelta := il

	err = UpdatePublicKeyAndAdjustBigXj(keyDerivationDelta, keys, &extendedChildPk.PublicKey, btcec.S256())
	assert.NoErrorf(t, err, "there should not be an error setting the derived keys")

	// PHASE: signing
	// use a shuffled selection of the list of parties for this test
	p2pCtx := tss.NewPeerContext(signPIDs)
	parties := make([]*LocalParty, 0, len(signPIDs))

	errCh := make(chan *tss.Error, len(signPIDs))
	outCh := make(chan tss.Message, len(signPIDs))
	endCh := make(chan common.SignatureData, len(signPIDs))

	updater := test.SharedPartyUpdater

	// init the parties
	for i := 0; i < len(signPIDs); i++ {
		params := tss.NewParameters(tss.S256(), p2pCtx, signPIDs[i], len(signPIDs), threshold)

		P := NewLocalPartyWithKDD(big.NewInt(42), params, keys[i], keyDerivationDelta, outCh, endCh).(*LocalParty)
		parties = append(parties, P)
		go func(P *LocalParty) {
			if err := P.Start(); err != nil {
				errCh <- err
			}
		}(P)
	}

	var ended int32
signing:
	for {
		select {
		case err := <-errCh:
			common.Logger.Errorf("Error: %s", err)
			assert.FailNow(t, err.Error())
			break signing

		case msg := <-outCh:
			dest := msg.GetTo()
			if dest == nil {
				for _, P := range parties {
					if P.PartyID().Index == msg.GetFrom().Index {
						continue
					}
					go updater(P, msg, errCh)
				}
			} else {
				if dest[0].Index == msg.GetFrom().Index {
					t.Fatalf("party %d tried to send a message to itself (%d)", dest[0].Index, msg.GetFrom().Index)
				}
				go updater(parties[dest[0].Index], msg, errCh)
			}

		case <-endCh:
			atomic.AddInt32(&ended, 1)
			if atomic.LoadInt32(&ended) == int32(len(signPIDs)) {
				t.Logf("Done. Received signature data from %d participants", ended)
				R := parties[0].temp.bigR
				r := parties[0].temp.rx
				fmt.Printf("sign result: R(%s, %s), r=%s\n", R.X().String(), R.Y().String(), r.String())

				modN := common.ModInt(tss.S256().Params().N)

				// BEGIN check s correctness
				sumS := big.NewInt(0)
				for _, p := range parties {
					sumS = modN.Add(sumS, p.temp.si)
				}
				fmt.Printf("S: %s\n", sumS.String())
				// END check s correctness

				// BEGIN ECDSA verify
				pkX, pkY := keys[0].ECDSAPub.X(), keys[0].ECDSAPub.Y()
				pk := ecdsa.PublicKey{
					Curve: tss.EC(),
					X:     pkX,
					Y:     pkY,
				}
				ok := ecdsa.Verify(&pk, big.NewInt(42).Bytes(), R.X(), sumS)
				assert.True(t, ok, "ecdsa verify must pass")
				t.Log("ECDSA signing test done.")
				// END ECDSA verify

				break signing
			}
		}
	}
}

func TestFillTo32BytesInPlace(t *testing.T) {
	s := big.NewInt(123456789)
	normalizedS := padToLengthBytesInPlace(s.Bytes(), 32)
	assert.True(t, big.NewInt(0).SetBytes(normalizedS).Cmp(s) == 0)
	assert.Equal(t, 32, len(normalizedS))
	assert.NotEqual(t, 32, len(s.Bytes()))
}

func fillBytes(x *big.Int, buf []byte) []byte {
	b := x.Bytes()
	if len(b) > len(buf) {
		panic("buffer too small")
	}
	offset := len(buf) - len(b)
	for i := range buf {
		if i < offset {
			buf[i] = 0
		} else {
			buf[i] = b[i-offset]
		}
	}
	return buf
}
>>>>>>> 3d95e54c
<|MERGE_RESOLUTION|>--- conflicted
+++ resolved
@@ -1,4 +1,3 @@
-<<<<<<< HEAD
 // Copyright © 2019 Binance
 //
 // This file is part of Binance. The full Binance copyright notice, including
@@ -15,6 +14,7 @@
 	"sync/atomic"
 	"testing"
 
+	"github.com/btcsuite/btcd/btcec"
 	"github.com/ipfs/go-log"
 	"github.com/stretchr/testify/assert"
 
@@ -131,52 +131,7 @@
 	}
 }
 
-func TestFillTo32BytesInPlace(t *testing.T) {
-	s := big.NewInt(123456789)
-	normalizedS := padToLengthBytesInPlace(s.Bytes(), 32)
-	assert.True(t, big.NewInt(0).SetBytes(normalizedS).Cmp(s) == 0)
-	assert.Equal(t, 32, len(normalizedS))
-	assert.NotEqual(t, 32, len(s.Bytes()))
-}
-=======
-// Copyright © 2019 Binance
-//
-// This file is part of Binance. The full Binance copyright notice, including
-// terms governing use, modification, and redistribution, is contained in the
-// file LICENSE at the root of the source code distribution tree.
-
-package signing
-
-import (
-	"crypto/ecdsa"
-	"fmt"
-	"math/big"
-	"runtime"
-	"sync/atomic"
-	"testing"
-
-	"github.com/btcsuite/btcd/btcec"
-	"github.com/ipfs/go-log"
-	"github.com/stretchr/testify/assert"
-
-	"github.com/bnb-chain/tss-lib/common"
-	"github.com/bnb-chain/tss-lib/ecdsa/keygen"
-	"github.com/bnb-chain/tss-lib/test"
-	"github.com/bnb-chain/tss-lib/tss"
-)
-
-const (
-	testParticipants = test.TestParticipants
-	testThreshold    = test.TestThreshold
-)
-
-func setUp(level string) {
-	if err := log.SetLogLevel("tss-lib", level); err != nil {
-		panic(err)
-	}
-}
-
-func TestE2EConcurrent(t *testing.T) {
+func TestE2EWithHDKeyDerivation(t *testing.T) {
 	setUp("info")
 	threshold := testThreshold
 
@@ -186,6 +141,19 @@
 	assert.Equal(t, testThreshold+1, len(keys))
 	assert.Equal(t, testThreshold+1, len(signPIDs))
 
+	chainCode := make([]byte, 32)
+	max32b := new(big.Int).Lsh(new(big.Int).SetUint64(1), 256)
+	max32b = new(big.Int).Sub(max32b, new(big.Int).SetUint64(1))
+	fillBytes(common.GetRandomPositiveInt(max32b), chainCode)
+
+	il, extendedChildPk, errorDerivation := derivingPubkeyFromPath(keys[0].ECDSAPub, chainCode, []uint32{12, 209, 3}, btcec.S256())
+	assert.NoErrorf(t, errorDerivation, "there should not be an error deriving the child public key")
+
+	keyDerivationDelta := il
+
+	err = UpdatePublicKeyAndAdjustBigXj(keyDerivationDelta, keys, &extendedChildPk.PublicKey, btcec.S256())
+	assert.NoErrorf(t, err, "there should not be an error setting the derived keys")
+
 	// PHASE: signing
 	// use a shuffled selection of the list of parties for this test
 	p2pCtx := tss.NewPeerContext(signPIDs)
@@ -201,7 +169,7 @@
 	for i := 0; i < len(signPIDs); i++ {
 		params := tss.NewParameters(tss.S256(), p2pCtx, signPIDs[i], len(signPIDs), threshold)
 
-		P := NewLocalParty(big.NewInt(42), params, keys[i], outCh, endCh).(*LocalParty)
+		P := NewLocalPartyWithKDD(big.NewInt(42), params, keys[i], keyDerivationDelta, outCh, endCh).(*LocalParty)
 		parties = append(parties, P)
 		go func(P *LocalParty) {
 			if err := P.Start(); err != nil {
@@ -213,7 +181,6 @@
 	var ended int32
 signing:
 	for {
-		fmt.Printf("ACTIVE GOROUTINES: %d\n", runtime.NumGoroutine())
 		select {
 		case err := <-errCh:
 			common.Logger.Errorf("Error: %s", err)
@@ -272,114 +239,6 @@
 	}
 }
 
-func TestE2EWithHDKeyDerivation(t *testing.T) {
-	setUp("info")
-	threshold := testThreshold
-
-	// PHASE: load keygen fixtures
-	keys, signPIDs, err := keygen.LoadKeygenTestFixturesRandomSet(testThreshold+1, testParticipants)
-	assert.NoError(t, err, "should load keygen fixtures")
-	assert.Equal(t, testThreshold+1, len(keys))
-	assert.Equal(t, testThreshold+1, len(signPIDs))
-
-	chainCode := make([]byte, 32)
-	max32b := new(big.Int).Lsh(new(big.Int).SetUint64(1), 256)
-	max32b = new(big.Int).Sub(max32b, new(big.Int).SetUint64(1))
-	fillBytes(common.GetRandomPositiveInt(max32b), chainCode)
-
-	il, extendedChildPk, errorDerivation := derivingPubkeyFromPath(keys[0].ECDSAPub, chainCode, []uint32{12, 209, 3}, btcec.S256())
-	assert.NoErrorf(t, errorDerivation, "there should not be an error deriving the child public key")
-
-	keyDerivationDelta := il
-
-	err = UpdatePublicKeyAndAdjustBigXj(keyDerivationDelta, keys, &extendedChildPk.PublicKey, btcec.S256())
-	assert.NoErrorf(t, err, "there should not be an error setting the derived keys")
-
-	// PHASE: signing
-	// use a shuffled selection of the list of parties for this test
-	p2pCtx := tss.NewPeerContext(signPIDs)
-	parties := make([]*LocalParty, 0, len(signPIDs))
-
-	errCh := make(chan *tss.Error, len(signPIDs))
-	outCh := make(chan tss.Message, len(signPIDs))
-	endCh := make(chan common.SignatureData, len(signPIDs))
-
-	updater := test.SharedPartyUpdater
-
-	// init the parties
-	for i := 0; i < len(signPIDs); i++ {
-		params := tss.NewParameters(tss.S256(), p2pCtx, signPIDs[i], len(signPIDs), threshold)
-
-		P := NewLocalPartyWithKDD(big.NewInt(42), params, keys[i], keyDerivationDelta, outCh, endCh).(*LocalParty)
-		parties = append(parties, P)
-		go func(P *LocalParty) {
-			if err := P.Start(); err != nil {
-				errCh <- err
-			}
-		}(P)
-	}
-
-	var ended int32
-signing:
-	for {
-		select {
-		case err := <-errCh:
-			common.Logger.Errorf("Error: %s", err)
-			assert.FailNow(t, err.Error())
-			break signing
-
-		case msg := <-outCh:
-			dest := msg.GetTo()
-			if dest == nil {
-				for _, P := range parties {
-					if P.PartyID().Index == msg.GetFrom().Index {
-						continue
-					}
-					go updater(P, msg, errCh)
-				}
-			} else {
-				if dest[0].Index == msg.GetFrom().Index {
-					t.Fatalf("party %d tried to send a message to itself (%d)", dest[0].Index, msg.GetFrom().Index)
-				}
-				go updater(parties[dest[0].Index], msg, errCh)
-			}
-
-		case <-endCh:
-			atomic.AddInt32(&ended, 1)
-			if atomic.LoadInt32(&ended) == int32(len(signPIDs)) {
-				t.Logf("Done. Received signature data from %d participants", ended)
-				R := parties[0].temp.bigR
-				r := parties[0].temp.rx
-				fmt.Printf("sign result: R(%s, %s), r=%s\n", R.X().String(), R.Y().String(), r.String())
-
-				modN := common.ModInt(tss.S256().Params().N)
-
-				// BEGIN check s correctness
-				sumS := big.NewInt(0)
-				for _, p := range parties {
-					sumS = modN.Add(sumS, p.temp.si)
-				}
-				fmt.Printf("S: %s\n", sumS.String())
-				// END check s correctness
-
-				// BEGIN ECDSA verify
-				pkX, pkY := keys[0].ECDSAPub.X(), keys[0].ECDSAPub.Y()
-				pk := ecdsa.PublicKey{
-					Curve: tss.EC(),
-					X:     pkX,
-					Y:     pkY,
-				}
-				ok := ecdsa.Verify(&pk, big.NewInt(42).Bytes(), R.X(), sumS)
-				assert.True(t, ok, "ecdsa verify must pass")
-				t.Log("ECDSA signing test done.")
-				// END ECDSA verify
-
-				break signing
-			}
-		}
-	}
-}
-
 func TestFillTo32BytesInPlace(t *testing.T) {
 	s := big.NewInt(123456789)
 	normalizedS := padToLengthBytesInPlace(s.Bytes(), 32)
@@ -402,5 +261,4 @@
 		}
 	}
 	return buf
-}
->>>>>>> 3d95e54c
+}