--- conflicted
+++ resolved
@@ -1,4 +1,3 @@
-<<<<<<< HEAD
 // Copyright © 2019 Binance
 //
 // This file is part of Binance. The full Binance copyright notice, including
@@ -115,123 +114,4 @@
 func (round *round7) NextRound() tss.Round {
 	round.started = false
 	return &round8{round}
-}
-=======
-// Copyright © 2019 Binance
-//
-// This file is part of Binance. The full Binance copyright notice, including
-// terms governing use, modification, and redistribution, is contained in the
-// file LICENSE at the root of the source code distribution tree.
-
-package signing
-
-import (
-	"errors"
-	"math/big"
-
-	errors2 "github.com/pkg/errors"
-
-	"github.com/bnb-chain/tss-lib/common"
-	"github.com/bnb-chain/tss-lib/crypto"
-	"github.com/bnb-chain/tss-lib/crypto/commitments"
-	"github.com/bnb-chain/tss-lib/tss"
-)
-
-func (round *round7) Start() *tss.Error {
-	if round.started {
-		return round.WrapError(errors.New("round already started"))
-	}
-	round.number = 7
-	round.started = true
-	round.resetOK()
-
-	bigVjs := make([]*crypto.ECPoint, len(round.Parties().IDs()))
-	bigAjs := make([]*crypto.ECPoint, len(round.Parties().IDs()))
-	for j, Pj := range round.Parties().IDs() {
-		if j == round.PartyID().Index {
-			continue
-		}
-		r5msg := round.temp.signRound5Messages[j].Content().(*SignRound5Message)
-		r6msg := round.temp.signRound6Messages[j].Content().(*SignRound6Message)
-		cj, dj := r5msg.UnmarshalCommitment(), r6msg.UnmarshalDeCommitment()
-		cmtDeCmt := commitments.HashCommitDecommit{C: cj, D: dj}
-		ok, values := cmtDeCmt.DeCommit()
-		if !ok || len(values) != 4 {
-			return round.WrapError(errors.New("de-commitment for bigVj and bigAj failed"), Pj)
-		}
-		bigVjX, bigVjY, bigAjX, bigAjY := values[0], values[1], values[2], values[3]
-		bigVj, err := crypto.NewECPoint(round.Params().EC(), bigVjX, bigVjY)
-		if err != nil {
-			return round.WrapError(errors2.Wrapf(err, "NewECPoint(bigVj)"), Pj)
-		}
-		bigVjs[j] = bigVj
-		bigAj, err := crypto.NewECPoint(round.Params().EC(), bigAjX, bigAjY)
-		if err != nil {
-			return round.WrapError(errors2.Wrapf(err, "NewECPoint(bigAj)"), Pj)
-		}
-		bigAjs[j] = bigAj
-		pijA, err := r6msg.UnmarshalZKProof(round.Params().EC())
-		if err != nil || !pijA.Verify(bigAj) {
-			return round.WrapError(errors.New("schnorr verify for Aj failed"), Pj)
-		}
-		pijV, err := r6msg.UnmarshalZKVProof(round.Params().EC())
-		if err != nil || !pijV.Verify(bigVj, round.temp.bigR) {
-			return round.WrapError(errors.New("vverify for Vj failed"), Pj)
-		}
-	}
-
-	modN := common.ModInt(round.Params().EC().Params().N)
-	AX, AY := round.temp.bigAi.X(), round.temp.bigAi.Y()
-	minusM := modN.Sub(big.NewInt(0), round.temp.m)
-	gToMInvX, gToMInvY := round.Params().EC().ScalarBaseMult(minusM.Bytes())
-	minusR := modN.Sub(big.NewInt(0), round.temp.rx)
-	yToRInvX, yToRInvY := round.Params().EC().ScalarMult(round.key.ECDSAPub.X(), round.key.ECDSAPub.Y(), minusR.Bytes())
-	VX, VY := round.Params().EC().Add(gToMInvX, gToMInvY, yToRInvX, yToRInvY)
-	VX, VY = round.Params().EC().Add(VX, VY, round.temp.bigVi.X(), round.temp.bigVi.Y())
-
-	for j := range round.Parties().IDs() {
-		if j == round.PartyID().Index {
-			continue
-		}
-		VX, VY = round.Params().EC().Add(VX, VY, bigVjs[j].X(), bigVjs[j].Y())
-		AX, AY = round.Params().EC().Add(AX, AY, bigAjs[j].X(), bigAjs[j].Y())
-	}
-
-	UiX, UiY := round.Params().EC().ScalarMult(VX, VY, round.temp.roi.Bytes())
-	TiX, TiY := round.Params().EC().ScalarMult(AX, AY, round.temp.li.Bytes())
-	round.temp.Ui = crypto.NewECPointNoCurveCheck(round.Params().EC(), UiX, UiY)
-	round.temp.Ti = crypto.NewECPointNoCurveCheck(round.Params().EC(), TiX, TiY)
-	cmt := commitments.NewHashCommitment(UiX, UiY, TiX, TiY)
-	r7msg := NewSignRound7Message(round.PartyID(), cmt.C)
-	round.temp.signRound7Messages[round.PartyID().Index] = r7msg
-	round.out <- r7msg
-	round.temp.DTelda = cmt.D
-
-	return nil
-}
-
-func (round *round7) Update() (bool, *tss.Error) {
-	for j, msg := range round.temp.signRound7Messages {
-		if round.ok[j] {
-			continue
-		}
-		if msg == nil || !round.CanAccept(msg) {
-			return false, nil
-		}
-		round.ok[j] = true
-	}
-	return true, nil
-}
-
-func (round *round7) CanAccept(msg tss.ParsedMessage) bool {
-	if _, ok := msg.Content().(*SignRound7Message); ok {
-		return msg.IsBroadcast()
-	}
-	return false
-}
-
-func (round *round7) NextRound() tss.Round {
-	round.started = false
-	return &round8{round}
-}
->>>>>>> 3d95e54c
+}