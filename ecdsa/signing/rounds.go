--- conflicted
+++ resolved
@@ -1,4 +1,3 @@
-<<<<<<< HEAD
 // Copyright © 2019 Binance
 //
 // This file is part of Binance. The full Binance copyright notice, including
@@ -121,129 +120,4 @@
 	for j := range round.ok {
 		round.ok[j] = false
 	}
-}
-=======
-// Copyright © 2019 Binance
-//
-// This file is part of Binance. The full Binance copyright notice, including
-// terms governing use, modification, and redistribution, is contained in the
-// file LICENSE at the root of the source code distribution tree.
-
-package signing
-
-import (
-	"github.com/bnb-chain/tss-lib/common"
-	"github.com/bnb-chain/tss-lib/ecdsa/keygen"
-	"github.com/bnb-chain/tss-lib/tss"
-)
-
-const (
-	TaskName = "signing"
-)
-
-type (
-	base struct {
-		*tss.Parameters
-		key     *keygen.LocalPartySaveData
-		data    *common.SignatureData
-		temp    *localTempData
-		out     chan<- tss.Message
-		end     chan<- common.SignatureData
-		ok      []bool // `ok` tracks parties which have been verified by Update()
-		started bool
-		number  int
-	}
-	round1 struct {
-		*base
-	}
-	round2 struct {
-		*round1
-	}
-	round3 struct {
-		*round2
-	}
-	round4 struct {
-		*round3
-	}
-	round5 struct {
-		*round4
-	}
-	round6 struct {
-		*round5
-	}
-	round7 struct {
-		*round6
-	}
-	round8 struct {
-		*round7
-	}
-	round9 struct {
-		*round8
-	}
-	finalization struct {
-		*round9
-	}
-)
-
-var (
-	_ tss.Round = (*round1)(nil)
-	_ tss.Round = (*round2)(nil)
-	_ tss.Round = (*round3)(nil)
-	_ tss.Round = (*round4)(nil)
-	_ tss.Round = (*round5)(nil)
-	_ tss.Round = (*round6)(nil)
-	_ tss.Round = (*round7)(nil)
-	_ tss.Round = (*round8)(nil)
-	_ tss.Round = (*round9)(nil)
-	_ tss.Round = (*finalization)(nil)
-)
-
-// ----- //
-
-func (round *base) Params() *tss.Parameters {
-	return round.Parameters
-}
-
-func (round *base) RoundNumber() int {
-	return round.number
-}
-
-// CanProceed is inherited by other rounds
-func (round *base) CanProceed() bool {
-	if !round.started {
-		return false
-	}
-	for _, ok := range round.ok {
-		if !ok {
-			return false
-		}
-	}
-	return true
-}
-
-// WaitingFor is called by a Party for reporting back to the caller
-func (round *base) WaitingFor() []*tss.PartyID {
-	Ps := round.Parties().IDs()
-	ids := make([]*tss.PartyID, 0, len(round.ok))
-	for j, ok := range round.ok {
-		if ok {
-			continue
-		}
-		ids = append(ids, Ps[j])
-	}
-	return ids
-}
-
-func (round *base) WrapError(err error, culprits ...*tss.PartyID) *tss.Error {
-	return tss.NewError(err, TaskName, round.number, round.PartyID(), culprits...)
-}
-
-// ----- //
-
-// `ok` tracks parties which have been verified by Update()
-func (round *base) resetOK() {
-	for j := range round.ok {
-		round.ok[j] = false
-	}
-}
->>>>>>> 3d95e54c
+}