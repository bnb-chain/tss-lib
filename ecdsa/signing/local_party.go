<<<<<<< HEAD
// Copyright © 2019 Binance
//
// This file is part of Binance. The full Binance copyright notice, including
// terms governing use, modification, and redistribution, is contained in the
// file LICENSE at the root of the source code distribution tree.

package signing

import (
	"errors"
	"fmt"
	"math/big"

	"github.com/binance-chain/tss-lib/common"
	"github.com/binance-chain/tss-lib/crypto"
	cmt "github.com/binance-chain/tss-lib/crypto/commitments"
	"github.com/binance-chain/tss-lib/crypto/mta"
	"github.com/binance-chain/tss-lib/ecdsa/keygen"
	"github.com/binance-chain/tss-lib/tss"
)

// Implements Party
// Implements Stringer
var _ tss.Party = (*LocalParty)(nil)
var _ fmt.Stringer = (*LocalParty)(nil)

type (
	LocalParty struct {
		*tss.BaseParty
		params *tss.Parameters

		keys keygen.LocalPartySaveData
		temp localTempData
		data common.SignatureData

		// outbound messaging
		out chan<- tss.Message
		end chan<- common.SignatureData
	}

	localMessageStore struct {
		signRound1Message1s,
		signRound1Message2s,
		signRound2Messages,
		signRound3Messages,
		signRound4Messages,
		signRound5Messages,
		signRound6Messages,
		signRound7Messages,
		signRound8Messages,
		signRound9Messages []tss.ParsedMessage
	}

	localTempData struct {
		localMessageStore

		// temp data (thrown away after sign) / round 1
		w,
		m,
		k,
		theta,
		thetaInverse,
		sigma,
		gamma *big.Int
		cis        []*big.Int
		bigWs      []*crypto.ECPoint
		pointGamma *crypto.ECPoint
		deCommit   cmt.HashDeCommitment

		// round 2
		betas, // return value of Bob_mid
		c1jis,
		c2jis,
		vs []*big.Int // return value of Bob_mid_wc
		pi1jis []*mta.ProofBob
		pi2jis []*mta.ProofBobWC

		// round 5
		li,
		si,
		rx,
		ry,
		roi *big.Int
		bigR,
		bigAi,
		bigVi *crypto.ECPoint
		DPower cmt.HashDeCommitment

		// round 7
		Ui,
		Ti *crypto.ECPoint
		DTelda cmt.HashDeCommitment
	}
)

func NewLocalParty(
	msg *big.Int,
	params *tss.Parameters,
	key keygen.LocalPartySaveData,
	out chan<- tss.Message,
	end chan<- common.SignatureData,
) tss.Party {
	partyCount := len(params.Parties().IDs())
	p := &LocalParty{
		BaseParty: new(tss.BaseParty),
		params:    params,
		keys:      keygen.BuildLocalSaveDataSubset(key, params.Parties().IDs()),
		temp:      localTempData{},
		data:      common.SignatureData{},
		out:       out,
		end:       end,
	}
	// msgs init
	p.temp.signRound1Message1s = make([]tss.ParsedMessage, partyCount)
	p.temp.signRound1Message2s = make([]tss.ParsedMessage, partyCount)
	p.temp.signRound2Messages = make([]tss.ParsedMessage, partyCount)
	p.temp.signRound3Messages = make([]tss.ParsedMessage, partyCount)
	p.temp.signRound4Messages = make([]tss.ParsedMessage, partyCount)
	p.temp.signRound5Messages = make([]tss.ParsedMessage, partyCount)
	p.temp.signRound6Messages = make([]tss.ParsedMessage, partyCount)
	p.temp.signRound7Messages = make([]tss.ParsedMessage, partyCount)
	p.temp.signRound8Messages = make([]tss.ParsedMessage, partyCount)
	p.temp.signRound9Messages = make([]tss.ParsedMessage, partyCount)
	// temp data init
	p.temp.m = msg
	p.temp.cis = make([]*big.Int, partyCount)
	p.temp.bigWs = make([]*crypto.ECPoint, partyCount)
	p.temp.betas = make([]*big.Int, partyCount)
	p.temp.c1jis = make([]*big.Int, partyCount)
	p.temp.c2jis = make([]*big.Int, partyCount)
	p.temp.pi1jis = make([]*mta.ProofBob, partyCount)
	p.temp.pi2jis = make([]*mta.ProofBobWC, partyCount)
	p.temp.vs = make([]*big.Int, partyCount)
	return p
}

func (p *LocalParty) FirstRound() tss.Round {
	return newRound1(p.params, &p.keys, &p.data, &p.temp, p.out, p.end)
}

func (p *LocalParty) Start() *tss.Error {
	return tss.BaseStart(p, TaskName, func(round tss.Round) *tss.Error {
		round1, ok := round.(*round1)
		if !ok {
			return round.WrapError(errors.New("unable to Start(). party is in an unexpected round"))
		}
		if err := round1.prepare(); err != nil {
			return round.WrapError(err)
		}
		return nil
	})
}

func (p *LocalParty) Update(msg tss.ParsedMessage) (ok bool, err *tss.Error) {
	return tss.BaseUpdate(p, msg, TaskName)
}

func (p *LocalParty) UpdateFromBytes(wireBytes []byte, from *tss.PartyID, isBroadcast bool) (bool, *tss.Error) {
	msg, err := tss.ParseWireMessage(wireBytes, from, isBroadcast)
	if err != nil {
		return false, p.WrapError(err)
	}
	return p.Update(msg)
}

func (p *LocalParty) ValidateMessage(msg tss.ParsedMessage) (bool, *tss.Error) {
	if ok, err := p.BaseParty.ValidateMessage(msg); !ok || err != nil {
		return ok, err
	}
	// check that the message's "from index" will fit into the array
	if maxFromIdx := len(p.params.Parties().IDs()) - 1; maxFromIdx < msg.GetFrom().Index {
		return false, p.WrapError(fmt.Errorf("received msg with a sender index too great (%d <= %d)",
			maxFromIdx, msg.GetFrom().Index), msg.GetFrom())
	}
	return true, nil
}

func (p *LocalParty) StoreMessage(msg tss.ParsedMessage) (bool, *tss.Error) {
	// ValidateBasic is cheap; double-check the message here in case the public StoreMessage was called externally
	if ok, err := p.ValidateMessage(msg); !ok || err != nil {
		return ok, err
	}
	fromPIdx := msg.GetFrom().Index

	// switch/case is necessary to store any messages beyond current round
	// this does not handle message replays. we expect the caller to apply replay and spoofing protection.
	switch msg.Content().(type) {
	case *SignRound1Message1:
		p.temp.signRound1Message1s[fromPIdx] = msg
	case *SignRound1Message2:
		p.temp.signRound1Message2s[fromPIdx] = msg
	case *SignRound2Message:
		p.temp.signRound2Messages[fromPIdx] = msg
	case *SignRound3Message:
		p.temp.signRound3Messages[fromPIdx] = msg
	case *SignRound4Message:
		p.temp.signRound4Messages[fromPIdx] = msg
	case *SignRound5Message:
		p.temp.signRound5Messages[fromPIdx] = msg
	case *SignRound6Message:
		p.temp.signRound6Messages[fromPIdx] = msg
	case *SignRound7Message:
		p.temp.signRound7Messages[fromPIdx] = msg
	case *SignRound8Message:
		p.temp.signRound8Messages[fromPIdx] = msg
	case *SignRound9Message:
		p.temp.signRound9Messages[fromPIdx] = msg
	default: // unrecognised message, just ignore!
		common.Logger.Warningf("unrecognised message ignored: %v", msg)
		return false, nil
	}
	return true, nil
}

func (p *LocalParty) PartyID() *tss.PartyID {
	return p.params.PartyID()
}

func (p *LocalParty) String() string {
	return fmt.Sprintf("id: %s, %s", p.PartyID(), p.BaseParty.String())
}
=======
// Copyright © 2019 Binance
//
// This file is part of Binance. The full Binance copyright notice, including
// terms governing use, modification, and redistribution, is contained in the
// file LICENSE at the root of the source code distribution tree.

package signing

import (
	"errors"
	"fmt"
	"math/big"

	"github.com/bnb-chain/tss-lib/common"
	"github.com/bnb-chain/tss-lib/crypto"
	cmt "github.com/bnb-chain/tss-lib/crypto/commitments"
	"github.com/bnb-chain/tss-lib/crypto/mta"
	"github.com/bnb-chain/tss-lib/ecdsa/keygen"
	"github.com/bnb-chain/tss-lib/tss"
)

// Implements Party
// Implements Stringer
var _ tss.Party = (*LocalParty)(nil)
var _ fmt.Stringer = (*LocalParty)(nil)

type (
	LocalParty struct {
		*tss.BaseParty
		params *tss.Parameters

		keys keygen.LocalPartySaveData
		temp localTempData
		data common.SignatureData

		// outbound messaging
		out chan<- tss.Message
		end chan<- common.SignatureData
	}

	localMessageStore struct {
		signRound1Message1s,
		signRound1Message2s,
		signRound2Messages,
		signRound3Messages,
		signRound4Messages,
		signRound5Messages,
		signRound6Messages,
		signRound7Messages,
		signRound8Messages,
		signRound9Messages []tss.ParsedMessage
	}

	localTempData struct {
		localMessageStore

		// temp data (thrown away after sign) / round 1
		w,
		m,
		k,
		theta,
		thetaInverse,
		sigma,
		keyDerivationDelta,
		gamma *big.Int
		cis        []*big.Int
		bigWs      []*crypto.ECPoint
		pointGamma *crypto.ECPoint
		deCommit   cmt.HashDeCommitment

		// round 2
		betas, // return value of Bob_mid
		c1jis,
		c2jis,
		vs []*big.Int // return value of Bob_mid_wc
		pi1jis []*mta.ProofBob
		pi2jis []*mta.ProofBobWC

		// round 5
		li,
		si,
		rx,
		ry,
		roi *big.Int
		bigR,
		bigAi,
		bigVi *crypto.ECPoint
		DPower cmt.HashDeCommitment

		// round 7
		Ui,
		Ti *crypto.ECPoint
		DTelda cmt.HashDeCommitment
	}
)

func NewLocalParty(
	msg *big.Int,
	params *tss.Parameters,
	key keygen.LocalPartySaveData,
	out chan<- tss.Message,
	end chan<- common.SignatureData) tss.Party {
	return NewLocalPartyWithKDD(msg, params, key, nil, out, end)
}

// NewLocalPartyWithKDD returns a party with key derivation delta for HD support
func NewLocalPartyWithKDD(
	msg *big.Int,
	params *tss.Parameters,
	key keygen.LocalPartySaveData,
	keyDerivationDelta *big.Int,
	out chan<- tss.Message,
	end chan<- common.SignatureData,
) tss.Party {
	partyCount := len(params.Parties().IDs())
	p := &LocalParty{
		BaseParty: new(tss.BaseParty),
		params:    params,
		keys:      keygen.BuildLocalSaveDataSubset(key, params.Parties().IDs()),
		temp:      localTempData{},
		data:      common.SignatureData{},
		out:       out,
		end:       end,
	}
	// msgs init
	p.temp.signRound1Message1s = make([]tss.ParsedMessage, partyCount)
	p.temp.signRound1Message2s = make([]tss.ParsedMessage, partyCount)
	p.temp.signRound2Messages = make([]tss.ParsedMessage, partyCount)
	p.temp.signRound3Messages = make([]tss.ParsedMessage, partyCount)
	p.temp.signRound4Messages = make([]tss.ParsedMessage, partyCount)
	p.temp.signRound5Messages = make([]tss.ParsedMessage, partyCount)
	p.temp.signRound6Messages = make([]tss.ParsedMessage, partyCount)
	p.temp.signRound7Messages = make([]tss.ParsedMessage, partyCount)
	p.temp.signRound8Messages = make([]tss.ParsedMessage, partyCount)
	p.temp.signRound9Messages = make([]tss.ParsedMessage, partyCount)
	// temp data init
	p.temp.keyDerivationDelta = keyDerivationDelta
	p.temp.m = msg
	p.temp.cis = make([]*big.Int, partyCount)
	p.temp.bigWs = make([]*crypto.ECPoint, partyCount)
	p.temp.betas = make([]*big.Int, partyCount)
	p.temp.c1jis = make([]*big.Int, partyCount)
	p.temp.c2jis = make([]*big.Int, partyCount)
	p.temp.pi1jis = make([]*mta.ProofBob, partyCount)
	p.temp.pi2jis = make([]*mta.ProofBobWC, partyCount)
	p.temp.vs = make([]*big.Int, partyCount)
	return p
}

func (p *LocalParty) FirstRound() tss.Round {
	return newRound1(p.params, &p.keys, &p.data, &p.temp, p.out, p.end)
}

func (p *LocalParty) Start() *tss.Error {
	return tss.BaseStart(p, TaskName, func(round tss.Round) *tss.Error {
		round1, ok := round.(*round1)
		if !ok {
			return round.WrapError(errors.New("unable to Start(). party is in an unexpected round"))
		}
		if err := round1.prepare(); err != nil {
			return round.WrapError(err)
		}
		return nil
	})
}

func (p *LocalParty) Update(msg tss.ParsedMessage) (ok bool, err *tss.Error) {
	return tss.BaseUpdate(p, msg, TaskName)
}

func (p *LocalParty) UpdateFromBytes(wireBytes []byte, from *tss.PartyID, isBroadcast bool) (bool, *tss.Error) {
	msg, err := tss.ParseWireMessage(wireBytes, from, isBroadcast)
	if err != nil {
		return false, p.WrapError(err)
	}
	return p.Update(msg)
}

func (p *LocalParty) ValidateMessage(msg tss.ParsedMessage) (bool, *tss.Error) {
	if ok, err := p.BaseParty.ValidateMessage(msg); !ok || err != nil {
		return ok, err
	}
	// check that the message's "from index" will fit into the array
	if maxFromIdx := len(p.params.Parties().IDs()) - 1; maxFromIdx < msg.GetFrom().Index {
		return false, p.WrapError(fmt.Errorf("received msg with a sender index too great (%d <= %d)",
			maxFromIdx, msg.GetFrom().Index), msg.GetFrom())
	}
	return true, nil
}

func (p *LocalParty) StoreMessage(msg tss.ParsedMessage) (bool, *tss.Error) {
	// ValidateBasic is cheap; double-check the message here in case the public StoreMessage was called externally
	if ok, err := p.ValidateMessage(msg); !ok || err != nil {
		return ok, err
	}
	fromPIdx := msg.GetFrom().Index

	// switch/case is necessary to store any messages beyond current round
	// this does not handle message replays. we expect the caller to apply replay and spoofing protection.
	switch msg.Content().(type) {
	case *SignRound1Message1:
		p.temp.signRound1Message1s[fromPIdx] = msg
	case *SignRound1Message2:
		p.temp.signRound1Message2s[fromPIdx] = msg
	case *SignRound2Message:
		p.temp.signRound2Messages[fromPIdx] = msg
	case *SignRound3Message:
		p.temp.signRound3Messages[fromPIdx] = msg
	case *SignRound4Message:
		p.temp.signRound4Messages[fromPIdx] = msg
	case *SignRound5Message:
		p.temp.signRound5Messages[fromPIdx] = msg
	case *SignRound6Message:
		p.temp.signRound6Messages[fromPIdx] = msg
	case *SignRound7Message:
		p.temp.signRound7Messages[fromPIdx] = msg
	case *SignRound8Message:
		p.temp.signRound8Messages[fromPIdx] = msg
	case *SignRound9Message:
		p.temp.signRound9Messages[fromPIdx] = msg
	default: // unrecognised message, just ignore!
		common.Logger.Warningf("unrecognised message ignored: %v", msg)
		return false, nil
	}
	return true, nil
}

func (p *LocalParty) PartyID() *tss.PartyID {
	return p.params.PartyID()
}

func (p *LocalParty) String() string {
	return fmt.Sprintf("id: %s, %s", p.PartyID(), p.BaseParty.String())
}
>>>>>>> 3d95e54c
<|MERGE_RESOLUTION|>--- conflicted
+++ resolved
@@ -1,4 +1,3 @@
-<<<<<<< HEAD
 // Copyright © 2019 Binance
 //
 // This file is part of Binance. The full Binance copyright notice, including
@@ -62,6 +61,7 @@
 		theta,
 		thetaInverse,
 		sigma,
+		keyDerivationDelta,
 		gamma *big.Int
 		cis        []*big.Int
 		bigWs      []*crypto.ECPoint
@@ -98,6 +98,17 @@
 	msg *big.Int,
 	params *tss.Parameters,
 	key keygen.LocalPartySaveData,
+	out chan<- tss.Message,
+	end chan<- common.SignatureData) tss.Party {
+	return NewLocalPartyWithKDD(msg, params, key, nil, out, end)
+}
+
+// NewLocalPartyWithKDD returns a party with key derivation delta for HD support
+func NewLocalPartyWithKDD(
+	msg *big.Int,
+	params *tss.Parameters,
+	key keygen.LocalPartySaveData,
+	keyDerivationDelta *big.Int,
 	out chan<- tss.Message,
 	end chan<- common.SignatureData,
 ) tss.Party {
@@ -123,6 +134,7 @@
 	p.temp.signRound8Messages = make([]tss.ParsedMessage, partyCount)
 	p.temp.signRound9Messages = make([]tss.ParsedMessage, partyCount)
 	// temp data init
+	p.temp.keyDerivationDelta = keyDerivationDelta
 	p.temp.m = msg
 	p.temp.cis = make([]*big.Int, partyCount)
 	p.temp.bigWs = make([]*crypto.ECPoint, partyCount)
@@ -219,240 +231,4 @@
 
 func (p *LocalParty) String() string {
 	return fmt.Sprintf("id: %s, %s", p.PartyID(), p.BaseParty.String())
-}
-=======
-// Copyright © 2019 Binance
-//
-// This file is part of Binance. The full Binance copyright notice, including
-// terms governing use, modification, and redistribution, is contained in the
-// file LICENSE at the root of the source code distribution tree.
-
-package signing
-
-import (
-	"errors"
-	"fmt"
-	"math/big"
-
-	"github.com/bnb-chain/tss-lib/common"
-	"github.com/bnb-chain/tss-lib/crypto"
-	cmt "github.com/bnb-chain/tss-lib/crypto/commitments"
-	"github.com/bnb-chain/tss-lib/crypto/mta"
-	"github.com/bnb-chain/tss-lib/ecdsa/keygen"
-	"github.com/bnb-chain/tss-lib/tss"
-)
-
-// Implements Party
-// Implements Stringer
-var _ tss.Party = (*LocalParty)(nil)
-var _ fmt.Stringer = (*LocalParty)(nil)
-
-type (
-	LocalParty struct {
-		*tss.BaseParty
-		params *tss.Parameters
-
-		keys keygen.LocalPartySaveData
-		temp localTempData
-		data common.SignatureData
-
-		// outbound messaging
-		out chan<- tss.Message
-		end chan<- common.SignatureData
-	}
-
-	localMessageStore struct {
-		signRound1Message1s,
-		signRound1Message2s,
-		signRound2Messages,
-		signRound3Messages,
-		signRound4Messages,
-		signRound5Messages,
-		signRound6Messages,
-		signRound7Messages,
-		signRound8Messages,
-		signRound9Messages []tss.ParsedMessage
-	}
-
-	localTempData struct {
-		localMessageStore
-
-		// temp data (thrown away after sign) / round 1
-		w,
-		m,
-		k,
-		theta,
-		thetaInverse,
-		sigma,
-		keyDerivationDelta,
-		gamma *big.Int
-		cis        []*big.Int
-		bigWs      []*crypto.ECPoint
-		pointGamma *crypto.ECPoint
-		deCommit   cmt.HashDeCommitment
-
-		// round 2
-		betas, // return value of Bob_mid
-		c1jis,
-		c2jis,
-		vs []*big.Int // return value of Bob_mid_wc
-		pi1jis []*mta.ProofBob
-		pi2jis []*mta.ProofBobWC
-
-		// round 5
-		li,
-		si,
-		rx,
-		ry,
-		roi *big.Int
-		bigR,
-		bigAi,
-		bigVi *crypto.ECPoint
-		DPower cmt.HashDeCommitment
-
-		// round 7
-		Ui,
-		Ti *crypto.ECPoint
-		DTelda cmt.HashDeCommitment
-	}
-)
-
-func NewLocalParty(
-	msg *big.Int,
-	params *tss.Parameters,
-	key keygen.LocalPartySaveData,
-	out chan<- tss.Message,
-	end chan<- common.SignatureData) tss.Party {
-	return NewLocalPartyWithKDD(msg, params, key, nil, out, end)
-}
-
-// NewLocalPartyWithKDD returns a party with key derivation delta for HD support
-func NewLocalPartyWithKDD(
-	msg *big.Int,
-	params *tss.Parameters,
-	key keygen.LocalPartySaveData,
-	keyDerivationDelta *big.Int,
-	out chan<- tss.Message,
-	end chan<- common.SignatureData,
-) tss.Party {
-	partyCount := len(params.Parties().IDs())
-	p := &LocalParty{
-		BaseParty: new(tss.BaseParty),
-		params:    params,
-		keys:      keygen.BuildLocalSaveDataSubset(key, params.Parties().IDs()),
-		temp:      localTempData{},
-		data:      common.SignatureData{},
-		out:       out,
-		end:       end,
-	}
-	// msgs init
-	p.temp.signRound1Message1s = make([]tss.ParsedMessage, partyCount)
-	p.temp.signRound1Message2s = make([]tss.ParsedMessage, partyCount)
-	p.temp.signRound2Messages = make([]tss.ParsedMessage, partyCount)
-	p.temp.signRound3Messages = make([]tss.ParsedMessage, partyCount)
-	p.temp.signRound4Messages = make([]tss.ParsedMessage, partyCount)
-	p.temp.signRound5Messages = make([]tss.ParsedMessage, partyCount)
-	p.temp.signRound6Messages = make([]tss.ParsedMessage, partyCount)
-	p.temp.signRound7Messages = make([]tss.ParsedMessage, partyCount)
-	p.temp.signRound8Messages = make([]tss.ParsedMessage, partyCount)
-	p.temp.signRound9Messages = make([]tss.ParsedMessage, partyCount)
-	// temp data init
-	p.temp.keyDerivationDelta = keyDerivationDelta
-	p.temp.m = msg
-	p.temp.cis = make([]*big.Int, partyCount)
-	p.temp.bigWs = make([]*crypto.ECPoint, partyCount)
-	p.temp.betas = make([]*big.Int, partyCount)
-	p.temp.c1jis = make([]*big.Int, partyCount)
-	p.temp.c2jis = make([]*big.Int, partyCount)
-	p.temp.pi1jis = make([]*mta.ProofBob, partyCount)
-	p.temp.pi2jis = make([]*mta.ProofBobWC, partyCount)
-	p.temp.vs = make([]*big.Int, partyCount)
-	return p
-}
-
-func (p *LocalParty) FirstRound() tss.Round {
-	return newRound1(p.params, &p.keys, &p.data, &p.temp, p.out, p.end)
-}
-
-func (p *LocalParty) Start() *tss.Error {
-	return tss.BaseStart(p, TaskName, func(round tss.Round) *tss.Error {
-		round1, ok := round.(*round1)
-		if !ok {
-			return round.WrapError(errors.New("unable to Start(). party is in an unexpected round"))
-		}
-		if err := round1.prepare(); err != nil {
-			return round.WrapError(err)
-		}
-		return nil
-	})
-}
-
-func (p *LocalParty) Update(msg tss.ParsedMessage) (ok bool, err *tss.Error) {
-	return tss.BaseUpdate(p, msg, TaskName)
-}
-
-func (p *LocalParty) UpdateFromBytes(wireBytes []byte, from *tss.PartyID, isBroadcast bool) (bool, *tss.Error) {
-	msg, err := tss.ParseWireMessage(wireBytes, from, isBroadcast)
-	if err != nil {
-		return false, p.WrapError(err)
-	}
-	return p.Update(msg)
-}
-
-func (p *LocalParty) ValidateMessage(msg tss.ParsedMessage) (bool, *tss.Error) {
-	if ok, err := p.BaseParty.ValidateMessage(msg); !ok || err != nil {
-		return ok, err
-	}
-	// check that the message's "from index" will fit into the array
-	if maxFromIdx := len(p.params.Parties().IDs()) - 1; maxFromIdx < msg.GetFrom().Index {
-		return false, p.WrapError(fmt.Errorf("received msg with a sender index too great (%d <= %d)",
-			maxFromIdx, msg.GetFrom().Index), msg.GetFrom())
-	}
-	return true, nil
-}
-
-func (p *LocalParty) StoreMessage(msg tss.ParsedMessage) (bool, *tss.Error) {
-	// ValidateBasic is cheap; double-check the message here in case the public StoreMessage was called externally
-	if ok, err := p.ValidateMessage(msg); !ok || err != nil {
-		return ok, err
-	}
-	fromPIdx := msg.GetFrom().Index
-
-	// switch/case is necessary to store any messages beyond current round
-	// this does not handle message replays. we expect the caller to apply replay and spoofing protection.
-	switch msg.Content().(type) {
-	case *SignRound1Message1:
-		p.temp.signRound1Message1s[fromPIdx] = msg
-	case *SignRound1Message2:
-		p.temp.signRound1Message2s[fromPIdx] = msg
-	case *SignRound2Message:
-		p.temp.signRound2Messages[fromPIdx] = msg
-	case *SignRound3Message:
-		p.temp.signRound3Messages[fromPIdx] = msg
-	case *SignRound4Message:
-		p.temp.signRound4Messages[fromPIdx] = msg
-	case *SignRound5Message:
-		p.temp.signRound5Messages[fromPIdx] = msg
-	case *SignRound6Message:
-		p.temp.signRound6Messages[fromPIdx] = msg
-	case *SignRound7Message:
-		p.temp.signRound7Messages[fromPIdx] = msg
-	case *SignRound8Message:
-		p.temp.signRound8Messages[fromPIdx] = msg
-	case *SignRound9Message:
-		p.temp.signRound9Messages[fromPIdx] = msg
-	default: // unrecognised message, just ignore!
-		common.Logger.Warningf("unrecognised message ignored: %v", msg)
-		return false, nil
-	}
-	return true, nil
-}
-
-func (p *LocalParty) PartyID() *tss.PartyID {
-	return p.params.PartyID()
-}
-
-func (p *LocalParty) String() string {
-	return fmt.Sprintf("id: %s, %s", p.PartyID(), p.BaseParty.String())
-}
->>>>>>> 3d95e54c
+}