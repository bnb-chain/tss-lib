<<<<<<< HEAD
// Copyright © 2019 Binance
//
// This file is part of Binance. The full Binance copyright notice, including
// terms governing use, modification, and redistribution, is contained in the
// file LICENSE at the root of the source code distribution tree.

package signing

import (
	"errors"
	"fmt"
	"math/big"

	"github.com/agl/ed25519/edwards25519"
	"github.com/decred/dcrd/dcrec/edwards/v2"

	"github.com/binance-chain/tss-lib/tss"
)

func (round *finalization) Start() *tss.Error {
	if round.started {
		return round.WrapError(errors.New("round already started"))
	}
	round.number = 4
	round.started = true
	round.resetOK()

	sumS := round.temp.si
	for j := range round.Parties().IDs() {
		round.ok[j] = true
		if j == round.PartyID().Index {
			continue
		}
		r3msg := round.temp.signRound3Messages[j].Content().(*SignRound3Message)
		sjBytes := bigIntToEncodedBytes(r3msg.UnmarshalS())
		var tmpSumS [32]byte
		edwards25519.ScMulAdd(&tmpSumS, sumS, bigIntToEncodedBytes(big.NewInt(1)), sjBytes)
		sumS = &tmpSumS
	}
	s := encodedBytesToBigInt(sumS)

	// save the signature for final output
	round.data.Signature = append(bigIntToEncodedBytes(round.temp.r)[:], sumS[:]...)
	round.data.R = round.temp.r.Bytes()
	round.data.S = s.Bytes()
	round.data.M = round.temp.m

	pk := edwards.PublicKey{
		Curve: round.Params().EC(),
		X:     round.key.EDDSAPub.X(),
		Y:     round.key.EDDSAPub.Y(),
	}

	ok := edwards.Verify(&pk, round.temp.m, round.temp.r, s)
	if !ok {
		return round.WrapError(fmt.Errorf("signature verification failed"))
	}
	round.end <- *round.data

	return nil
}

func (round *finalization) CanAccept(msg tss.ParsedMessage) bool {
	// not expecting any incoming messages in this round
	return false
}

func (round *finalization) Update() (bool, *tss.Error) {
	// not expecting any incoming messages in this round
	return false, nil
}

func (round *finalization) NextRound() tss.Round {
	return nil // finished!
}
=======
// Copyright © 2019 Binance
//
// This file is part of Binance. The full Binance copyright notice, including
// terms governing use, modification, and redistribution, is contained in the
// file LICENSE at the root of the source code distribution tree.

package signing

import (
	"errors"
	"fmt"
	"math/big"

	"github.com/agl/ed25519/edwards25519"
	"github.com/decred/dcrd/dcrec/edwards/v2"

	"github.com/bnb-chain/tss-lib/tss"
)

func (round *finalization) Start() *tss.Error {
	if round.started {
		return round.WrapError(errors.New("round already started"))
	}
	round.number = 4
	round.started = true
	round.resetOK()

	sumS := round.temp.si
	for j := range round.Parties().IDs() {
		round.ok[j] = true
		if j == round.PartyID().Index {
			continue
		}
		r3msg := round.temp.signRound3Messages[j].Content().(*SignRound3Message)
		sjBytes := bigIntToEncodedBytes(r3msg.UnmarshalS())
		var tmpSumS [32]byte
		edwards25519.ScMulAdd(&tmpSumS, sumS, bigIntToEncodedBytes(big.NewInt(1)), sjBytes)
		sumS = &tmpSumS
	}
	s := encodedBytesToBigInt(sumS)

	// save the signature for final output
	round.data.Signature = append(bigIntToEncodedBytes(round.temp.r)[:], sumS[:]...)
	round.data.R = round.temp.r.Bytes()
	round.data.S = s.Bytes()
	round.data.M = round.temp.m.Bytes()

	pk := edwards.PublicKey{
		Curve: round.Params().EC(),
		X:     round.key.EDDSAPub.X(),
		Y:     round.key.EDDSAPub.Y(),
	}

	ok := edwards.Verify(&pk, round.temp.m.Bytes(), round.temp.r, s)
	if !ok {
		return round.WrapError(fmt.Errorf("signature verification failed"))
	}
	round.end <- *round.data

	return nil
}

func (round *finalization) CanAccept(msg tss.ParsedMessage) bool {
	// not expecting any incoming messages in this round
	return false
}

func (round *finalization) Update() (bool, *tss.Error) {
	// not expecting any incoming messages in this round
	return false, nil
}

func (round *finalization) NextRound() tss.Round {
	return nil // finished!
}
>>>>>>> 3d95e54c
<|MERGE_RESOLUTION|>--- conflicted
+++ resolved
@@ -1,4 +1,3 @@
-<<<<<<< HEAD
 // Copyright © 2019 Binance
 //
 // This file is part of Binance. The full Binance copyright notice, including
@@ -16,82 +15,6 @@
 	"github.com/decred/dcrd/dcrec/edwards/v2"
 
 	"github.com/binance-chain/tss-lib/tss"
-)
-
-func (round *finalization) Start() *tss.Error {
-	if round.started {
-		return round.WrapError(errors.New("round already started"))
-	}
-	round.number = 4
-	round.started = true
-	round.resetOK()
-
-	sumS := round.temp.si
-	for j := range round.Parties().IDs() {
-		round.ok[j] = true
-		if j == round.PartyID().Index {
-			continue
-		}
-		r3msg := round.temp.signRound3Messages[j].Content().(*SignRound3Message)
-		sjBytes := bigIntToEncodedBytes(r3msg.UnmarshalS())
-		var tmpSumS [32]byte
-		edwards25519.ScMulAdd(&tmpSumS, sumS, bigIntToEncodedBytes(big.NewInt(1)), sjBytes)
-		sumS = &tmpSumS
-	}
-	s := encodedBytesToBigInt(sumS)
-
-	// save the signature for final output
-	round.data.Signature = append(bigIntToEncodedBytes(round.temp.r)[:], sumS[:]...)
-	round.data.R = round.temp.r.Bytes()
-	round.data.S = s.Bytes()
-	round.data.M = round.temp.m
-
-	pk := edwards.PublicKey{
-		Curve: round.Params().EC(),
-		X:     round.key.EDDSAPub.X(),
-		Y:     round.key.EDDSAPub.Y(),
-	}
-
-	ok := edwards.Verify(&pk, round.temp.m, round.temp.r, s)
-	if !ok {
-		return round.WrapError(fmt.Errorf("signature verification failed"))
-	}
-	round.end <- *round.data
-
-	return nil
-}
-
-func (round *finalization) CanAccept(msg tss.ParsedMessage) bool {
-	// not expecting any incoming messages in this round
-	return false
-}
-
-func (round *finalization) Update() (bool, *tss.Error) {
-	// not expecting any incoming messages in this round
-	return false, nil
-}
-
-func (round *finalization) NextRound() tss.Round {
-	return nil // finished!
-}
-=======
-// Copyright © 2019 Binance
-//
-// This file is part of Binance. The full Binance copyright notice, including
-// terms governing use, modification, and redistribution, is contained in the
-// file LICENSE at the root of the source code distribution tree.
-
-package signing
-
-import (
-	"errors"
-	"fmt"
-	"math/big"
-
-	"github.com/agl/ed25519/edwards25519"
-	"github.com/decred/dcrd/dcrec/edwards/v2"
-
-	"github.com/bnb-chain/tss-lib/tss"
 )
 
 func (round *finalization) Start() *tss.Error {
@@ -149,5 +72,4 @@
 
 func (round *finalization) NextRound() tss.Round {
 	return nil // finished!
-}
->>>>>>> 3d95e54c
+}