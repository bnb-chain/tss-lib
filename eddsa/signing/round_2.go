<<<<<<< HEAD
// Copyright © 2019 Binance
//
// This file is part of Binance. The full Binance copyright notice, including
// terms governing use, modification, and redistribution, is contained in the
// file LICENSE at the root of the source code distribution tree.

package signing

import (
	"errors"

	errors2 "github.com/pkg/errors"

	"github.com/binance-chain/tss-lib/crypto/schnorr"
	"github.com/binance-chain/tss-lib/tss"
)

func (round *round2) Start() *tss.Error {
	if round.started {
		return round.WrapError(errors.New("round already started"))
	}
	round.number = 2
	round.started = true
	round.resetOK()

	i := round.PartyID().Index

	// 1. store r1 message pieces
	for j, msg := range round.temp.signRound1Messages {
		r1msg := msg.Content().(*SignRound1Message)
		round.temp.cjs[j] = r1msg.UnmarshalCommitment()
	}

	// 2. compute Schnorr prove
	pir, err := schnorr.NewZKProof(round.temp.ri, round.temp.pointRi)
	if err != nil {
		return round.WrapError(errors2.Wrapf(err, "NewZKProof(ri, pointRi)"))
	}

	// 3. BROADCAST de-commitments of Shamir poly*G and Schnorr prove
	r2msg2 := NewSignRound2Message(round.PartyID(), round.temp.deCommit, pir)
	round.temp.signRound2Messages[i] = r2msg2
	round.out <- r2msg2

	return nil
}

func (round *round2) CanAccept(msg tss.ParsedMessage) bool {
	if _, ok := msg.Content().(*SignRound2Message); ok {
		return msg.IsBroadcast()
	}
	return false
}

func (round *round2) Update() (bool, *tss.Error) {
	for j, msg := range round.temp.signRound2Messages {
		if round.ok[j] {
			continue
		}
		if msg == nil || !round.CanAccept(msg) {
			return false, nil
		}
		round.ok[j] = true
	}
	return true, nil
}

func (round *round2) NextRound() tss.Round {
	round.started = false
	return &round3{round}
}
=======
// Copyright © 2019 Binance
//
// This file is part of Binance. The full Binance copyright notice, including
// terms governing use, modification, and redistribution, is contained in the
// file LICENSE at the root of the source code distribution tree.

package signing

import (
	"errors"

	errors2 "github.com/pkg/errors"

	"github.com/bnb-chain/tss-lib/crypto/schnorr"
	"github.com/bnb-chain/tss-lib/tss"
)

func (round *round2) Start() *tss.Error {
	if round.started {
		return round.WrapError(errors.New("round already started"))
	}
	round.number = 2
	round.started = true
	round.resetOK()

	i := round.PartyID().Index

	// 1. store r1 message pieces
	for j, msg := range round.temp.signRound1Messages {
		r1msg := msg.Content().(*SignRound1Message)
		round.temp.cjs[j] = r1msg.UnmarshalCommitment()
	}

	// 2. compute Schnorr prove
	pir, err := schnorr.NewZKProof(round.temp.ri, round.temp.pointRi)
	if err != nil {
		return round.WrapError(errors2.Wrapf(err, "NewZKProof(ri, pointRi)"))
	}

	// 3. BROADCAST de-commitments of Shamir poly*G and Schnorr prove
	r2msg2 := NewSignRound2Message(round.PartyID(), round.temp.deCommit, pir)
	round.temp.signRound2Messages[i] = r2msg2
	round.out <- r2msg2

	return nil
}

func (round *round2) CanAccept(msg tss.ParsedMessage) bool {
	if _, ok := msg.Content().(*SignRound2Message); ok {
		return msg.IsBroadcast()
	}
	return false
}

func (round *round2) Update() (bool, *tss.Error) {
	for j, msg := range round.temp.signRound2Messages {
		if round.ok[j] {
			continue
		}
		if msg == nil || !round.CanAccept(msg) {
			return false, nil
		}
		round.ok[j] = true
	}
	return true, nil
}

func (round *round2) NextRound() tss.Round {
	round.started = false
	return &round3{round}
}
>>>>>>> 3d95e54c
<|MERGE_RESOLUTION|>--- conflicted
+++ resolved
@@ -1,4 +1,3 @@
-<<<<<<< HEAD
 // Copyright © 2019 Binance
 //
 // This file is part of Binance. The full Binance copyright notice, including
@@ -69,77 +68,4 @@
 func (round *round2) NextRound() tss.Round {
 	round.started = false
 	return &round3{round}
-}
-=======
-// Copyright © 2019 Binance
-//
-// This file is part of Binance. The full Binance copyright notice, including
-// terms governing use, modification, and redistribution, is contained in the
-// file LICENSE at the root of the source code distribution tree.
-
-package signing
-
-import (
-	"errors"
-
-	errors2 "github.com/pkg/errors"
-
-	"github.com/bnb-chain/tss-lib/crypto/schnorr"
-	"github.com/bnb-chain/tss-lib/tss"
-)
-
-func (round *round2) Start() *tss.Error {
-	if round.started {
-		return round.WrapError(errors.New("round already started"))
-	}
-	round.number = 2
-	round.started = true
-	round.resetOK()
-
-	i := round.PartyID().Index
-
-	// 1. store r1 message pieces
-	for j, msg := range round.temp.signRound1Messages {
-		r1msg := msg.Content().(*SignRound1Message)
-		round.temp.cjs[j] = r1msg.UnmarshalCommitment()
-	}
-
-	// 2. compute Schnorr prove
-	pir, err := schnorr.NewZKProof(round.temp.ri, round.temp.pointRi)
-	if err != nil {
-		return round.WrapError(errors2.Wrapf(err, "NewZKProof(ri, pointRi)"))
-	}
-
-	// 3. BROADCAST de-commitments of Shamir poly*G and Schnorr prove
-	r2msg2 := NewSignRound2Message(round.PartyID(), round.temp.deCommit, pir)
-	round.temp.signRound2Messages[i] = r2msg2
-	round.out <- r2msg2
-
-	return nil
-}
-
-func (round *round2) CanAccept(msg tss.ParsedMessage) bool {
-	if _, ok := msg.Content().(*SignRound2Message); ok {
-		return msg.IsBroadcast()
-	}
-	return false
-}
-
-func (round *round2) Update() (bool, *tss.Error) {
-	for j, msg := range round.temp.signRound2Messages {
-		if round.ok[j] {
-			continue
-		}
-		if msg == nil || !round.CanAccept(msg) {
-			return false, nil
-		}
-		round.ok[j] = true
-	}
-	return true, nil
-}
-
-func (round *round2) NextRound() tss.Round {
-	round.started = false
-	return &round3{round}
-}
->>>>>>> 3d95e54c
+}