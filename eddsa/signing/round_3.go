--- conflicted
+++ resolved
@@ -1,4 +1,3 @@
-<<<<<<< HEAD
 // Copyright © 2019 Binance
 //
 // This file is part of Binance. The full Binance copyright notice, including
@@ -16,133 +15,6 @@
 	"github.com/binance-chain/tss-lib/crypto"
 	"github.com/binance-chain/tss-lib/crypto/commitments"
 	"github.com/binance-chain/tss-lib/tss"
-)
-
-func (round *round3) Start() *tss.Error {
-	if round.started {
-		return round.WrapError(errors.New("round already started"))
-	}
-
-	round.number = 3
-	round.started = true
-	round.resetOK()
-
-	// 1. init R
-	var R edwards25519.ExtendedGroupElement
-	riBytes := bigIntToEncodedBytes(round.temp.ri)
-	edwards25519.GeScalarMultBase(&R, riBytes)
-
-	// 2-6. compute R
-	i := round.PartyID().Index
-	for j, Pj := range round.Parties().IDs() {
-		if j == i {
-			continue
-		}
-
-		msg := round.temp.signRound2Messages[j]
-		r2msg := msg.Content().(*SignRound2Message)
-		cmtDeCmt := commitments.HashCommitDecommit{C: round.temp.cjs[j], D: r2msg.UnmarshalDeCommitment()}
-		ok, coordinates := cmtDeCmt.DeCommit()
-		if !ok {
-			return round.WrapError(errors.New("de-commitment verify failed"))
-		}
-		if len(coordinates) != 2 {
-			return round.WrapError(errors.New("length of de-commitment should be 2"))
-		}
-
-		Rj, err := crypto.NewECPoint(round.Params().EC(), coordinates[0], coordinates[1])
-		Rj = Rj.EightInvEight()
-		if err != nil {
-			return round.WrapError(errors.Wrapf(err, "NewECPoint(Rj)"), Pj)
-		}
-		proof, err := r2msg.UnmarshalZKProof(round.Params().EC())
-		if err != nil {
-			return round.WrapError(errors.New("failed to unmarshal Rj proof"), Pj)
-		}
-		ok = proof.Verify(Rj)
-		if !ok {
-			return round.WrapError(errors.New("failed to prove Rj"), Pj)
-		}
-
-		extendedRj := ecPointToExtendedElement(round.Params().EC(), Rj.X(), Rj.Y())
-		R = addExtendedElements(R, extendedRj)
-	}
-
-	// 7. compute lambda
-	var encodedR [32]byte
-	R.ToBytes(&encodedR)
-	encodedPubKey := ecPointToEncodedBytes(round.key.EDDSAPub.X(), round.key.EDDSAPub.Y())
-
-	// h = hash512(k || A || M)
-	h := sha512.New()
-	h.Reset()
-	h.Write(encodedR[:])
-	h.Write(encodedPubKey[:])
-	h.Write(round.temp.m)
-
-	var lambda [64]byte
-	h.Sum(lambda[:0])
-	var lambdaReduced [32]byte
-	edwards25519.ScReduce(&lambdaReduced, &lambda)
-
-	// 8. compute si
-	var localS [32]byte
-	edwards25519.ScMulAdd(&localS, &lambdaReduced, bigIntToEncodedBytes(round.temp.wi), riBytes)
-
-	// 9. store r3 message pieces
-	round.temp.si = &localS
-	round.temp.r = encodedBytesToBigInt(&encodedR)
-
-	// 10. broadcast si to other parties
-	r3msg := NewSignRound3Message(round.PartyID(), encodedBytesToBigInt(&localS))
-	round.temp.signRound3Messages[round.PartyID().Index] = r3msg
-	round.out <- r3msg
-
-	return nil
-}
-
-func (round *round3) Update() (bool, *tss.Error) {
-	for j, msg := range round.temp.signRound3Messages {
-		if round.ok[j] {
-			continue
-		}
-		if msg == nil || !round.CanAccept(msg) {
-			return false, nil
-		}
-		round.ok[j] = true
-	}
-	return true, nil
-}
-
-func (round *round3) CanAccept(msg tss.ParsedMessage) bool {
-	if _, ok := msg.Content().(*SignRound3Message); ok {
-		return msg.IsBroadcast()
-	}
-	return false
-}
-
-func (round *round3) NextRound() tss.Round {
-	round.started = false
-	return &finalization{round}
-}
-=======
-// Copyright © 2019 Binance
-//
-// This file is part of Binance. The full Binance copyright notice, including
-// terms governing use, modification, and redistribution, is contained in the
-// file LICENSE at the root of the source code distribution tree.
-
-package signing
-
-import (
-	"crypto/sha512"
-
-	"github.com/agl/ed25519/edwards25519"
-	"github.com/pkg/errors"
-
-	"github.com/bnb-chain/tss-lib/crypto"
-	"github.com/bnb-chain/tss-lib/crypto/commitments"
-	"github.com/bnb-chain/tss-lib/tss"
 )
 
 func (round *round3) Start() *tss.Error {
@@ -251,5 +123,4 @@
 func (round *round3) NextRound() tss.Round {
 	round.started = false
 	return &finalization{round}
-}
->>>>>>> 3d95e54c
+}