<<<<<<< HEAD
// Copyright © 2019 Binance
//
// This file is part of Binance. The full Binance copyright notice, including
// terms governing use, modification, and redistribution, is contained in the
// file LICENSE at the root of the source code distribution tree.

package signing

import (
	"errors"
	"fmt"

	"github.com/binance-chain/tss-lib/common"
	"github.com/binance-chain/tss-lib/crypto"
	"github.com/binance-chain/tss-lib/crypto/commitments"
	"github.com/binance-chain/tss-lib/eddsa/keygen"
	"github.com/binance-chain/tss-lib/tss"
)

// round 1 represents round 1 of the signing part of the EDDSA TSS spec
func newRound1(params *tss.Parameters, key *keygen.LocalPartySaveData, data *common.SignatureData, temp *localTempData, out chan<- tss.Message, end chan<- common.SignatureData) tss.Round {
	return &round1{
		&base{params, key, data, temp, out, end, make([]bool, len(params.Parties().IDs())), false, 1}}
}

func (round *round1) Start() *tss.Error {
	if round.started {
		return round.WrapError(errors.New("round already started"))
	}

	round.number = 1
	round.started = true
	round.resetOK()

	// 1. select ri
	ri := common.GetRandomPositiveInt(round.Params().EC().Params().N)

	// 2. make commitment
	pointRi := crypto.ScalarBaseMult(round.Params().EC(), ri)
	cmt := commitments.NewHashCommitment(pointRi.X(), pointRi.Y())

	// 3. store r1 message pieces
	round.temp.ri = ri
	round.temp.pointRi = pointRi
	round.temp.deCommit = cmt.D

	i := round.PartyID().Index
	round.ok[i] = true

	// 4. broadcast commitment
	r1msg2 := NewSignRound1Message(round.PartyID(), cmt.C)
	round.temp.signRound1Messages[i] = r1msg2
	round.out <- r1msg2

	return nil
}

func (round *round1) Update() (bool, *tss.Error) {
	for j, msg := range round.temp.signRound1Messages {
		if round.ok[j] {
			continue
		}
		if msg == nil || !round.CanAccept(msg) {
			return false, nil
		}
		round.ok[j] = true
	}
	return true, nil
}

func (round *round1) CanAccept(msg tss.ParsedMessage) bool {
	if _, ok := msg.Content().(*SignRound1Message); ok {
		return msg.IsBroadcast()
	}
	return false
}

func (round *round1) NextRound() tss.Round {
	round.started = false
	return &round2{round}
}

// ----- //

// helper to call into PrepareForSigning()
func (round *round1) prepare() error {
	i := round.PartyID().Index

	xi := round.key.Xi
	ks := round.key.Ks

	if round.Threshold()+1 > len(ks) {
		return fmt.Errorf("t+1=%d is not satisfied by the key count of %d", round.Threshold()+1, len(ks))
	}
	wi := PrepareForSigning(round.Params().EC(), i, len(ks), xi, ks)

	round.temp.wi = wi
	return nil
}
=======
// Copyright © 2019 Binance
//
// This file is part of Binance. The full Binance copyright notice, including
// terms governing use, modification, and redistribution, is contained in the
// file LICENSE at the root of the source code distribution tree.

package signing

import (
	"errors"
	"fmt"

	"github.com/bnb-chain/tss-lib/common"
	"github.com/bnb-chain/tss-lib/crypto"
	"github.com/bnb-chain/tss-lib/crypto/commitments"
	"github.com/bnb-chain/tss-lib/eddsa/keygen"
	"github.com/bnb-chain/tss-lib/tss"
)

// round 1 represents round 1 of the signing part of the EDDSA TSS spec
func newRound1(params *tss.Parameters, key *keygen.LocalPartySaveData, data *common.SignatureData, temp *localTempData, out chan<- tss.Message, end chan<- common.SignatureData) tss.Round {
	return &round1{
		&base{params, key, data, temp, out, end, make([]bool, len(params.Parties().IDs())), false, 1}}
}

func (round *round1) Start() *tss.Error {
	if round.started {
		return round.WrapError(errors.New("round already started"))
	}

	round.number = 1
	round.started = true
	round.resetOK()

	// 1. select ri
	ri := common.GetRandomPositiveInt(round.Params().EC().Params().N)

	// 2. make commitment
	pointRi := crypto.ScalarBaseMult(round.Params().EC(), ri)
	cmt := commitments.NewHashCommitment(pointRi.X(), pointRi.Y())

	// 3. store r1 message pieces
	round.temp.ri = ri
	round.temp.pointRi = pointRi
	round.temp.deCommit = cmt.D

	i := round.PartyID().Index
	round.ok[i] = true

	// 4. broadcast commitment
	r1msg2 := NewSignRound1Message(round.PartyID(), cmt.C)
	round.temp.signRound1Messages[i] = r1msg2
	round.out <- r1msg2

	return nil
}

func (round *round1) Update() (bool, *tss.Error) {
	for j, msg := range round.temp.signRound1Messages {
		if round.ok[j] {
			continue
		}
		if msg == nil || !round.CanAccept(msg) {
			return false, nil
		}
		round.ok[j] = true
	}
	return true, nil
}

func (round *round1) CanAccept(msg tss.ParsedMessage) bool {
	if _, ok := msg.Content().(*SignRound1Message); ok {
		return msg.IsBroadcast()
	}
	return false
}

func (round *round1) NextRound() tss.Round {
	round.started = false
	return &round2{round}
}

// ----- //

// helper to call into PrepareForSigning()
func (round *round1) prepare() error {
	i := round.PartyID().Index

	xi := round.key.Xi
	ks := round.key.Ks

	if round.Threshold()+1 > len(ks) {
		return fmt.Errorf("t+1=%d is not satisfied by the key count of %d", round.Threshold()+1, len(ks))
	}
	wi := PrepareForSigning(round.Params().EC(), i, len(ks), xi, ks)

	round.temp.wi = wi
	return nil
}
>>>>>>> 3d95e54c
<|MERGE_RESOLUTION|>--- conflicted
+++ resolved
@@ -1,4 +1,3 @@
-<<<<<<< HEAD
 // Copyright © 2019 Binance
 //
 // This file is part of Binance. The full Binance copyright notice, including
@@ -97,105 +96,4 @@
 
 	round.temp.wi = wi
 	return nil
-}
-=======
-// Copyright © 2019 Binance
-//
-// This file is part of Binance. The full Binance copyright notice, including
-// terms governing use, modification, and redistribution, is contained in the
-// file LICENSE at the root of the source code distribution tree.
-
-package signing
-
-import (
-	"errors"
-	"fmt"
-
-	"github.com/bnb-chain/tss-lib/common"
-	"github.com/bnb-chain/tss-lib/crypto"
-	"github.com/bnb-chain/tss-lib/crypto/commitments"
-	"github.com/bnb-chain/tss-lib/eddsa/keygen"
-	"github.com/bnb-chain/tss-lib/tss"
-)
-
-// round 1 represents round 1 of the signing part of the EDDSA TSS spec
-func newRound1(params *tss.Parameters, key *keygen.LocalPartySaveData, data *common.SignatureData, temp *localTempData, out chan<- tss.Message, end chan<- common.SignatureData) tss.Round {
-	return &round1{
-		&base{params, key, data, temp, out, end, make([]bool, len(params.Parties().IDs())), false, 1}}
-}
-
-func (round *round1) Start() *tss.Error {
-	if round.started {
-		return round.WrapError(errors.New("round already started"))
-	}
-
-	round.number = 1
-	round.started = true
-	round.resetOK()
-
-	// 1. select ri
-	ri := common.GetRandomPositiveInt(round.Params().EC().Params().N)
-
-	// 2. make commitment
-	pointRi := crypto.ScalarBaseMult(round.Params().EC(), ri)
-	cmt := commitments.NewHashCommitment(pointRi.X(), pointRi.Y())
-
-	// 3. store r1 message pieces
-	round.temp.ri = ri
-	round.temp.pointRi = pointRi
-	round.temp.deCommit = cmt.D
-
-	i := round.PartyID().Index
-	round.ok[i] = true
-
-	// 4. broadcast commitment
-	r1msg2 := NewSignRound1Message(round.PartyID(), cmt.C)
-	round.temp.signRound1Messages[i] = r1msg2
-	round.out <- r1msg2
-
-	return nil
-}
-
-func (round *round1) Update() (bool, *tss.Error) {
-	for j, msg := range round.temp.signRound1Messages {
-		if round.ok[j] {
-			continue
-		}
-		if msg == nil || !round.CanAccept(msg) {
-			return false, nil
-		}
-		round.ok[j] = true
-	}
-	return true, nil
-}
-
-func (round *round1) CanAccept(msg tss.ParsedMessage) bool {
-	if _, ok := msg.Content().(*SignRound1Message); ok {
-		return msg.IsBroadcast()
-	}
-	return false
-}
-
-func (round *round1) NextRound() tss.Round {
-	round.started = false
-	return &round2{round}
-}
-
-// ----- //
-
-// helper to call into PrepareForSigning()
-func (round *round1) prepare() error {
-	i := round.PartyID().Index
-
-	xi := round.key.Xi
-	ks := round.key.Ks
-
-	if round.Threshold()+1 > len(ks) {
-		return fmt.Errorf("t+1=%d is not satisfied by the key count of %d", round.Threshold()+1, len(ks))
-	}
-	wi := PrepareForSigning(round.Params().EC(), i, len(ks), xi, ks)
-
-	round.temp.wi = wi
-	return nil
-}
->>>>>>> 3d95e54c
+}