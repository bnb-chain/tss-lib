<<<<<<< HEAD
// Copyright © 2019 Binance
//
// This file is part of Binance. The full Binance copyright notice, including
// terms governing use, modification, and redistribution, is contained in the
// file LICENSE at the root of the source code distribution tree.

package signing

import (
	"crypto/elliptic"
	"math/big"

	"github.com/agl/ed25519/edwards25519"

	"github.com/binance-chain/tss-lib/common"
)

func encodedBytesToBigInt(s *[32]byte) *big.Int {
	// Use a copy so we don't screw up our original
	// memory.
	sCopy := new([32]byte)
	for i := 0; i < 32; i++ {
		sCopy[i] = s[i]
	}
	reverse(sCopy)

	bi := new(big.Int).SetBytes(sCopy[:])

	return bi
}

func bigIntToEncodedBytes(a *big.Int) *[32]byte {
	s := new([32]byte)
	if a == nil {
		return s
	}

	// Caveat: a can be longer than 32 bytes.
	s = copyBytes(a.Bytes())

	// Reverse the byte string --> little endian after
	// encoding.
	reverse(s)

	return s
}

func copyBytes(aB []byte) *[32]byte {
	if aB == nil {
		return nil
	}
	s := new([32]byte)

	// If we have a short byte string, expand
	// it so that it's long enough.
	aBLen := len(aB)
	if aBLen < 32 {
		diff := 32 - aBLen
		for i := 0; i < diff; i++ {
			aB = append([]byte{0x00}, aB...)
		}
	}

	for i := 0; i < 32; i++ {
		s[i] = aB[i]
	}

	return s
}

func ecPointToEncodedBytes(x *big.Int, y *big.Int) *[32]byte {
	s := bigIntToEncodedBytes(y)
	xB := bigIntToEncodedBytes(x)
	xFE := new(edwards25519.FieldElement)
	edwards25519.FeFromBytes(xFE, xB)
	isNegative := edwards25519.FeIsNegative(xFE) == 1

	if isNegative {
		s[31] |= (1 << 7)
	} else {
		s[31] &^= (1 << 7)
	}

	return s
}

func reverse(s *[32]byte) {
	for i, j := 0, len(s)-1; i < j; i, j = i+1, j-1 {
		s[i], s[j] = s[j], s[i]
	}
}

func addExtendedElements(p, q edwards25519.ExtendedGroupElement) edwards25519.ExtendedGroupElement {
	var r edwards25519.CompletedGroupElement
	var qCached edwards25519.CachedGroupElement
	q.ToCached(&qCached)
	edwards25519.GeAdd(&r, &p, &qCached)
	var result edwards25519.ExtendedGroupElement
	r.ToExtended(&result)
	return result
}

func ecPointToExtendedElement(ec elliptic.Curve, x *big.Int, y *big.Int) edwards25519.ExtendedGroupElement {
	encodedXBytes := bigIntToEncodedBytes(x)
	encodedYBytes := bigIntToEncodedBytes(y)

	z := common.GetRandomPositiveInt(ec.Params().N)
	encodedZBytes := bigIntToEncodedBytes(z)

	var fx, fy, fxy edwards25519.FieldElement
	edwards25519.FeFromBytes(&fx, encodedXBytes)
	edwards25519.FeFromBytes(&fy, encodedYBytes)

	var X, Y, Z, T edwards25519.FieldElement
	edwards25519.FeFromBytes(&Z, encodedZBytes)

	edwards25519.FeMul(&X, &fx, &Z)
	edwards25519.FeMul(&Y, &fy, &Z)
	edwards25519.FeMul(&fxy, &fx, &fy)
	edwards25519.FeMul(&T, &fxy, &Z)

	return edwards25519.ExtendedGroupElement{
		X: X,
		Y: Y,
		Z: Z,
		T: T,
	}
}
=======
// Copyright © 2019 Binance
//
// This file is part of Binance. The full Binance copyright notice, including
// terms governing use, modification, and redistribution, is contained in the
// file LICENSE at the root of the source code distribution tree.

package signing

import (
	"crypto/elliptic"
	"math/big"

	"github.com/agl/ed25519/edwards25519"

	"github.com/bnb-chain/tss-lib/common"
)

func encodedBytesToBigInt(s *[32]byte) *big.Int {
	// Use a copy so we don't screw up our original
	// memory.
	sCopy := new([32]byte)
	for i := 0; i < 32; i++ {
		sCopy[i] = s[i]
	}
	reverse(sCopy)

	bi := new(big.Int).SetBytes(sCopy[:])

	return bi
}

func bigIntToEncodedBytes(a *big.Int) *[32]byte {
	s := new([32]byte)
	if a == nil {
		return s
	}

	// Caveat: a can be longer than 32 bytes.
	s = copyBytes(a.Bytes())

	// Reverse the byte string --> little endian after
	// encoding.
	reverse(s)

	return s
}

func copyBytes(aB []byte) *[32]byte {
	if aB == nil {
		return nil
	}
	s := new([32]byte)

	// If we have a short byte string, expand
	// it so that it's long enough.
	aBLen := len(aB)
	if aBLen < 32 {
		diff := 32 - aBLen
		for i := 0; i < diff; i++ {
			aB = append([]byte{0x00}, aB...)
		}
	}

	for i := 0; i < 32; i++ {
		s[i] = aB[i]
	}

	return s
}

func ecPointToEncodedBytes(x *big.Int, y *big.Int) *[32]byte {
	s := bigIntToEncodedBytes(y)
	xB := bigIntToEncodedBytes(x)
	xFE := new(edwards25519.FieldElement)
	edwards25519.FeFromBytes(xFE, xB)
	isNegative := edwards25519.FeIsNegative(xFE) == 1

	if isNegative {
		s[31] |= (1 << 7)
	} else {
		s[31] &^= (1 << 7)
	}

	return s
}

func reverse(s *[32]byte) {
	for i, j := 0, len(s)-1; i < j; i, j = i+1, j-1 {
		s[i], s[j] = s[j], s[i]
	}
}

func addExtendedElements(p, q edwards25519.ExtendedGroupElement) edwards25519.ExtendedGroupElement {
	var r edwards25519.CompletedGroupElement
	var qCached edwards25519.CachedGroupElement
	q.ToCached(&qCached)
	edwards25519.GeAdd(&r, &p, &qCached)
	var result edwards25519.ExtendedGroupElement
	r.ToExtended(&result)
	return result
}

func ecPointToExtendedElement(ec elliptic.Curve, x *big.Int, y *big.Int) edwards25519.ExtendedGroupElement {
	encodedXBytes := bigIntToEncodedBytes(x)
	encodedYBytes := bigIntToEncodedBytes(y)

	z := common.GetRandomPositiveInt(ec.Params().N)
	encodedZBytes := bigIntToEncodedBytes(z)

	var fx, fy, fxy edwards25519.FieldElement
	edwards25519.FeFromBytes(&fx, encodedXBytes)
	edwards25519.FeFromBytes(&fy, encodedYBytes)

	var X, Y, Z, T edwards25519.FieldElement
	edwards25519.FeFromBytes(&Z, encodedZBytes)

	edwards25519.FeMul(&X, &fx, &Z)
	edwards25519.FeMul(&Y, &fy, &Z)
	edwards25519.FeMul(&fxy, &fx, &fy)
	edwards25519.FeMul(&T, &fxy, &Z)

	return edwards25519.ExtendedGroupElement{
		X: X,
		Y: Y,
		Z: Z,
		T: T,
	}
}
>>>>>>> 3d95e54c
<|MERGE_RESOLUTION|>--- conflicted
+++ resolved
@@ -1,4 +1,3 @@
-<<<<<<< HEAD
 // Copyright © 2019 Binance
 //
 // This file is part of Binance. The full Binance copyright notice, including
@@ -126,134 +125,4 @@
 		Z: Z,
 		T: T,
 	}
-}
-=======
-// Copyright © 2019 Binance
-//
-// This file is part of Binance. The full Binance copyright notice, including
-// terms governing use, modification, and redistribution, is contained in the
-// file LICENSE at the root of the source code distribution tree.
-
-package signing
-
-import (
-	"crypto/elliptic"
-	"math/big"
-
-	"github.com/agl/ed25519/edwards25519"
-
-	"github.com/bnb-chain/tss-lib/common"
-)
-
-func encodedBytesToBigInt(s *[32]byte) *big.Int {
-	// Use a copy so we don't screw up our original
-	// memory.
-	sCopy := new([32]byte)
-	for i := 0; i < 32; i++ {
-		sCopy[i] = s[i]
-	}
-	reverse(sCopy)
-
-	bi := new(big.Int).SetBytes(sCopy[:])
-
-	return bi
-}
-
-func bigIntToEncodedBytes(a *big.Int) *[32]byte {
-	s := new([32]byte)
-	if a == nil {
-		return s
-	}
-
-	// Caveat: a can be longer than 32 bytes.
-	s = copyBytes(a.Bytes())
-
-	// Reverse the byte string --> little endian after
-	// encoding.
-	reverse(s)
-
-	return s
-}
-
-func copyBytes(aB []byte) *[32]byte {
-	if aB == nil {
-		return nil
-	}
-	s := new([32]byte)
-
-	// If we have a short byte string, expand
-	// it so that it's long enough.
-	aBLen := len(aB)
-	if aBLen < 32 {
-		diff := 32 - aBLen
-		for i := 0; i < diff; i++ {
-			aB = append([]byte{0x00}, aB...)
-		}
-	}
-
-	for i := 0; i < 32; i++ {
-		s[i] = aB[i]
-	}
-
-	return s
-}
-
-func ecPointToEncodedBytes(x *big.Int, y *big.Int) *[32]byte {
-	s := bigIntToEncodedBytes(y)
-	xB := bigIntToEncodedBytes(x)
-	xFE := new(edwards25519.FieldElement)
-	edwards25519.FeFromBytes(xFE, xB)
-	isNegative := edwards25519.FeIsNegative(xFE) == 1
-
-	if isNegative {
-		s[31] |= (1 << 7)
-	} else {
-		s[31] &^= (1 << 7)
-	}
-
-	return s
-}
-
-func reverse(s *[32]byte) {
-	for i, j := 0, len(s)-1; i < j; i, j = i+1, j-1 {
-		s[i], s[j] = s[j], s[i]
-	}
-}
-
-func addExtendedElements(p, q edwards25519.ExtendedGroupElement) edwards25519.ExtendedGroupElement {
-	var r edwards25519.CompletedGroupElement
-	var qCached edwards25519.CachedGroupElement
-	q.ToCached(&qCached)
-	edwards25519.GeAdd(&r, &p, &qCached)
-	var result edwards25519.ExtendedGroupElement
-	r.ToExtended(&result)
-	return result
-}
-
-func ecPointToExtendedElement(ec elliptic.Curve, x *big.Int, y *big.Int) edwards25519.ExtendedGroupElement {
-	encodedXBytes := bigIntToEncodedBytes(x)
-	encodedYBytes := bigIntToEncodedBytes(y)
-
-	z := common.GetRandomPositiveInt(ec.Params().N)
-	encodedZBytes := bigIntToEncodedBytes(z)
-
-	var fx, fy, fxy edwards25519.FieldElement
-	edwards25519.FeFromBytes(&fx, encodedXBytes)
-	edwards25519.FeFromBytes(&fy, encodedYBytes)
-
-	var X, Y, Z, T edwards25519.FieldElement
-	edwards25519.FeFromBytes(&Z, encodedZBytes)
-
-	edwards25519.FeMul(&X, &fx, &Z)
-	edwards25519.FeMul(&Y, &fy, &Z)
-	edwards25519.FeMul(&fxy, &fx, &fy)
-	edwards25519.FeMul(&T, &fxy, &Z)
-
-	return edwards25519.ExtendedGroupElement{
-		X: X,
-		Y: Y,
-		Z: Z,
-		T: T,
-	}
-}
->>>>>>> 3d95e54c
+}