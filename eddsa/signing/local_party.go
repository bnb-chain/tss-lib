<<<<<<< HEAD
// Copyright © 2019 Binance
//
// This file is part of Binance. The full Binance copyright notice, including
// terms governing use, modification, and redistribution, is contained in the
// file LICENSE at the root of the source code distribution tree.

package signing

import (
	"errors"
	"fmt"
	"math/big"

	"github.com/binance-chain/tss-lib/common"
	"github.com/binance-chain/tss-lib/crypto"
	cmt "github.com/binance-chain/tss-lib/crypto/commitments"
	"github.com/binance-chain/tss-lib/eddsa/keygen"
	"github.com/binance-chain/tss-lib/tss"
)

// Implements Party
// Implements Stringer
var _ tss.Party = (*LocalParty)(nil)
var _ fmt.Stringer = (*LocalParty)(nil)

type (
	LocalParty struct {
		*tss.BaseParty
		params *tss.Parameters

		keys keygen.LocalPartySaveData
		temp localTempData
		data common.SignatureData

		// outbound messaging
		out chan<- tss.Message
		end chan<- common.SignatureData
	}

	localMessageStore struct {
		signRound1Messages,
		signRound2Messages,
		signRound3Messages []tss.ParsedMessage
	}

	localTempData struct {
		localMessageStore

		// temp data (thrown away after sign) / round 1
		wi *big.Int
		m []byte
		ri *big.Int
		pointRi  *crypto.ECPoint
		deCommit cmt.HashDeCommitment

		// round 2
		cjs []*big.Int
		si  *[32]byte

		// round 3
		r *big.Int
	}
)

func NewLocalParty(
	msg []byte,
	params *tss.Parameters,
	key keygen.LocalPartySaveData,
	out chan<- tss.Message,
	end chan<- common.SignatureData,
) tss.Party {
	partyCount := len(params.Parties().IDs())
	p := &LocalParty{
		BaseParty: new(tss.BaseParty),
		params:    params,
		keys:      keygen.BuildLocalSaveDataSubset(key, params.Parties().IDs()),
		temp:      localTempData{},
		data:      common.SignatureData{},
		out:       out,
		end:       end,
	}
	// msgs init
	p.temp.signRound1Messages = make([]tss.ParsedMessage, partyCount)
	p.temp.signRound2Messages = make([]tss.ParsedMessage, partyCount)
	p.temp.signRound3Messages = make([]tss.ParsedMessage, partyCount)

	// temp data init
	p.temp.m = msg
	p.temp.cjs = make([]*big.Int, partyCount)
	return p
}

func (p *LocalParty) FirstRound() tss.Round {
	return newRound1(p.params, &p.keys, &p.data, &p.temp, p.out, p.end)
}

func (p *LocalParty) Start() *tss.Error {
	return tss.BaseStart(p, TaskName, func(round tss.Round) *tss.Error {
		round1, ok := round.(*round1)
		if !ok {
			return round.WrapError(errors.New("unable to Start(). party is in an unexpected round"))
		}
		if err := round1.prepare(); err != nil {
			return round.WrapError(err)
		}
		return nil
	})
}

func (p *LocalParty) Update(msg tss.ParsedMessage) (ok bool, err *tss.Error) {
	return tss.BaseUpdate(p, msg, TaskName)
}

func (p *LocalParty) UpdateFromBytes(wireBytes []byte, from *tss.PartyID, isBroadcast bool) (bool, *tss.Error) {
	msg, err := tss.ParseWireMessage(wireBytes, from, isBroadcast)
	if err != nil {
		return false, p.WrapError(err)
	}
	return p.Update(msg)
}

func (p *LocalParty) ValidateMessage(msg tss.ParsedMessage) (bool, *tss.Error) {
	if msg.GetFrom() == nil || !msg.GetFrom().ValidateBasic() {
		return false, p.WrapError(fmt.Errorf("received msg with an invalid sender: %s", msg))
	}
	// check that the message's "from index" will fit into the array
	if maxFromIdx := len(p.params.Parties().IDs()) - 1; maxFromIdx < msg.GetFrom().Index {
		return false, p.WrapError(fmt.Errorf("received msg with a sender index too great (%d <= %d)",
			maxFromIdx, msg.GetFrom().Index), msg.GetFrom())
	}
	return p.BaseParty.ValidateMessage(msg)
}

func (p *LocalParty) StoreMessage(msg tss.ParsedMessage) (bool, *tss.Error) {
	// ValidateBasic is cheap; double-check the message here in case the public StoreMessage was called externally
	if ok, err := p.ValidateMessage(msg); !ok || err != nil {
		return ok, err
	}
	fromPIdx := msg.GetFrom().Index

	// switch/case is necessary to store any messages beyond current round
	// this does not handle message replays. we expect the caller to apply replay and spoofing protection.
	switch msg.Content().(type) {
	case *SignRound1Message:
		p.temp.signRound1Messages[fromPIdx] = msg

	case *SignRound2Message:
		p.temp.signRound2Messages[fromPIdx] = msg

	case *SignRound3Message:
		p.temp.signRound3Messages[fromPIdx] = msg

	default: // unrecognised message, just ignore!
		common.Logger.Warningf("unrecognised message ignored: %v", msg)
		return false, nil
	}
	return true, nil
}

func (p *LocalParty) PartyID() *tss.PartyID {
	return p.params.PartyID()
}

func (p *LocalParty) String() string {
	return fmt.Sprintf("id: %s, %s", p.PartyID(), p.BaseParty.String())
}
=======
// Copyright © 2019 Binance
//
// This file is part of Binance. The full Binance copyright notice, including
// terms governing use, modification, and redistribution, is contained in the
// file LICENSE at the root of the source code distribution tree.

package signing

import (
	"errors"
	"fmt"
	"math/big"

	"github.com/bnb-chain/tss-lib/common"
	"github.com/bnb-chain/tss-lib/crypto"
	cmt "github.com/bnb-chain/tss-lib/crypto/commitments"
	"github.com/bnb-chain/tss-lib/eddsa/keygen"
	"github.com/bnb-chain/tss-lib/tss"
)

// Implements Party
// Implements Stringer
var _ tss.Party = (*LocalParty)(nil)
var _ fmt.Stringer = (*LocalParty)(nil)

type (
	LocalParty struct {
		*tss.BaseParty
		params *tss.Parameters

		keys keygen.LocalPartySaveData
		temp localTempData
		data common.SignatureData

		// outbound messaging
		out chan<- tss.Message
		end chan<- common.SignatureData
	}

	localMessageStore struct {
		signRound1Messages,
		signRound2Messages,
		signRound3Messages []tss.ParsedMessage
	}

	localTempData struct {
		localMessageStore

		// temp data (thrown away after sign) / round 1
		wi,
		m,
		ri *big.Int
		pointRi  *crypto.ECPoint
		deCommit cmt.HashDeCommitment

		// round 2
		cjs []*big.Int
		si  *[32]byte

		// round 3
		r *big.Int
	}
)

func NewLocalParty(
	msg *big.Int,
	params *tss.Parameters,
	key keygen.LocalPartySaveData,
	out chan<- tss.Message,
	end chan<- common.SignatureData,
) tss.Party {
	partyCount := len(params.Parties().IDs())
	p := &LocalParty{
		BaseParty: new(tss.BaseParty),
		params:    params,
		keys:      keygen.BuildLocalSaveDataSubset(key, params.Parties().IDs()),
		temp:      localTempData{},
		data:      common.SignatureData{},
		out:       out,
		end:       end,
	}
	// msgs init
	p.temp.signRound1Messages = make([]tss.ParsedMessage, partyCount)
	p.temp.signRound2Messages = make([]tss.ParsedMessage, partyCount)
	p.temp.signRound3Messages = make([]tss.ParsedMessage, partyCount)

	// temp data init
	p.temp.m = msg
	p.temp.cjs = make([]*big.Int, partyCount)
	return p
}

func (p *LocalParty) FirstRound() tss.Round {
	return newRound1(p.params, &p.keys, &p.data, &p.temp, p.out, p.end)
}

func (p *LocalParty) Start() *tss.Error {
	return tss.BaseStart(p, TaskName, func(round tss.Round) *tss.Error {
		round1, ok := round.(*round1)
		if !ok {
			return round.WrapError(errors.New("unable to Start(). party is in an unexpected round"))
		}
		if err := round1.prepare(); err != nil {
			return round.WrapError(err)
		}
		return nil
	})
}

func (p *LocalParty) Update(msg tss.ParsedMessage) (ok bool, err *tss.Error) {
	return tss.BaseUpdate(p, msg, TaskName)
}

func (p *LocalParty) UpdateFromBytes(wireBytes []byte, from *tss.PartyID, isBroadcast bool) (bool, *tss.Error) {
	msg, err := tss.ParseWireMessage(wireBytes, from, isBroadcast)
	if err != nil {
		return false, p.WrapError(err)
	}
	return p.Update(msg)
}

func (p *LocalParty) ValidateMessage(msg tss.ParsedMessage) (bool, *tss.Error) {
	if msg.GetFrom() == nil || !msg.GetFrom().ValidateBasic() {
		return false, p.WrapError(fmt.Errorf("received msg with an invalid sender: %s", msg))
	}
	// check that the message's "from index" will fit into the array
	if maxFromIdx := len(p.params.Parties().IDs()) - 1; maxFromIdx < msg.GetFrom().Index {
		return false, p.WrapError(fmt.Errorf("received msg with a sender index too great (%d <= %d)",
			maxFromIdx, msg.GetFrom().Index), msg.GetFrom())
	}
	return p.BaseParty.ValidateMessage(msg)
}

func (p *LocalParty) StoreMessage(msg tss.ParsedMessage) (bool, *tss.Error) {
	// ValidateBasic is cheap; double-check the message here in case the public StoreMessage was called externally
	if ok, err := p.ValidateMessage(msg); !ok || err != nil {
		return ok, err
	}
	fromPIdx := msg.GetFrom().Index

	// switch/case is necessary to store any messages beyond current round
	// this does not handle message replays. we expect the caller to apply replay and spoofing protection.
	switch msg.Content().(type) {
	case *SignRound1Message:
		p.temp.signRound1Messages[fromPIdx] = msg

	case *SignRound2Message:
		p.temp.signRound2Messages[fromPIdx] = msg

	case *SignRound3Message:
		p.temp.signRound3Messages[fromPIdx] = msg

	default: // unrecognised message, just ignore!
		common.Logger.Warningf("unrecognised message ignored: %v", msg)
		return false, nil
	}
	return true, nil
}

func (p *LocalParty) PartyID() *tss.PartyID {
	return p.params.PartyID()
}

func (p *LocalParty) String() string {
	return fmt.Sprintf("id: %s, %s", p.PartyID(), p.BaseParty.String())
}
>>>>>>> 3d95e54c
<|MERGE_RESOLUTION|>--- conflicted
+++ resolved
@@ -1,4 +1,3 @@
-<<<<<<< HEAD
 // Copyright © 2019 Binance
 //
 // This file is part of Binance. The full Binance copyright notice, including
@@ -17,173 +16,6 @@
 	cmt "github.com/binance-chain/tss-lib/crypto/commitments"
 	"github.com/binance-chain/tss-lib/eddsa/keygen"
 	"github.com/binance-chain/tss-lib/tss"
-)
-
-// Implements Party
-// Implements Stringer
-var _ tss.Party = (*LocalParty)(nil)
-var _ fmt.Stringer = (*LocalParty)(nil)
-
-type (
-	LocalParty struct {
-		*tss.BaseParty
-		params *tss.Parameters
-
-		keys keygen.LocalPartySaveData
-		temp localTempData
-		data common.SignatureData
-
-		// outbound messaging
-		out chan<- tss.Message
-		end chan<- common.SignatureData
-	}
-
-	localMessageStore struct {
-		signRound1Messages,
-		signRound2Messages,
-		signRound3Messages []tss.ParsedMessage
-	}
-
-	localTempData struct {
-		localMessageStore
-
-		// temp data (thrown away after sign) / round 1
-		wi *big.Int
-		m []byte
-		ri *big.Int
-		pointRi  *crypto.ECPoint
-		deCommit cmt.HashDeCommitment
-
-		// round 2
-		cjs []*big.Int
-		si  *[32]byte
-
-		// round 3
-		r *big.Int
-	}
-)
-
-func NewLocalParty(
-	msg []byte,
-	params *tss.Parameters,
-	key keygen.LocalPartySaveData,
-	out chan<- tss.Message,
-	end chan<- common.SignatureData,
-) tss.Party {
-	partyCount := len(params.Parties().IDs())
-	p := &LocalParty{
-		BaseParty: new(tss.BaseParty),
-		params:    params,
-		keys:      keygen.BuildLocalSaveDataSubset(key, params.Parties().IDs()),
-		temp:      localTempData{},
-		data:      common.SignatureData{},
-		out:       out,
-		end:       end,
-	}
-	// msgs init
-	p.temp.signRound1Messages = make([]tss.ParsedMessage, partyCount)
-	p.temp.signRound2Messages = make([]tss.ParsedMessage, partyCount)
-	p.temp.signRound3Messages = make([]tss.ParsedMessage, partyCount)
-
-	// temp data init
-	p.temp.m = msg
-	p.temp.cjs = make([]*big.Int, partyCount)
-	return p
-}
-
-func (p *LocalParty) FirstRound() tss.Round {
-	return newRound1(p.params, &p.keys, &p.data, &p.temp, p.out, p.end)
-}
-
-func (p *LocalParty) Start() *tss.Error {
-	return tss.BaseStart(p, TaskName, func(round tss.Round) *tss.Error {
-		round1, ok := round.(*round1)
-		if !ok {
-			return round.WrapError(errors.New("unable to Start(). party is in an unexpected round"))
-		}
-		if err := round1.prepare(); err != nil {
-			return round.WrapError(err)
-		}
-		return nil
-	})
-}
-
-func (p *LocalParty) Update(msg tss.ParsedMessage) (ok bool, err *tss.Error) {
-	return tss.BaseUpdate(p, msg, TaskName)
-}
-
-func (p *LocalParty) UpdateFromBytes(wireBytes []byte, from *tss.PartyID, isBroadcast bool) (bool, *tss.Error) {
-	msg, err := tss.ParseWireMessage(wireBytes, from, isBroadcast)
-	if err != nil {
-		return false, p.WrapError(err)
-	}
-	return p.Update(msg)
-}
-
-func (p *LocalParty) ValidateMessage(msg tss.ParsedMessage) (bool, *tss.Error) {
-	if msg.GetFrom() == nil || !msg.GetFrom().ValidateBasic() {
-		return false, p.WrapError(fmt.Errorf("received msg with an invalid sender: %s", msg))
-	}
-	// check that the message's "from index" will fit into the array
-	if maxFromIdx := len(p.params.Parties().IDs()) - 1; maxFromIdx < msg.GetFrom().Index {
-		return false, p.WrapError(fmt.Errorf("received msg with a sender index too great (%d <= %d)",
-			maxFromIdx, msg.GetFrom().Index), msg.GetFrom())
-	}
-	return p.BaseParty.ValidateMessage(msg)
-}
-
-func (p *LocalParty) StoreMessage(msg tss.ParsedMessage) (bool, *tss.Error) {
-	// ValidateBasic is cheap; double-check the message here in case the public StoreMessage was called externally
-	if ok, err := p.ValidateMessage(msg); !ok || err != nil {
-		return ok, err
-	}
-	fromPIdx := msg.GetFrom().Index
-
-	// switch/case is necessary to store any messages beyond current round
-	// this does not handle message replays. we expect the caller to apply replay and spoofing protection.
-	switch msg.Content().(type) {
-	case *SignRound1Message:
-		p.temp.signRound1Messages[fromPIdx] = msg
-
-	case *SignRound2Message:
-		p.temp.signRound2Messages[fromPIdx] = msg
-
-	case *SignRound3Message:
-		p.temp.signRound3Messages[fromPIdx] = msg
-
-	default: // unrecognised message, just ignore!
-		common.Logger.Warningf("unrecognised message ignored: %v", msg)
-		return false, nil
-	}
-	return true, nil
-}
-
-func (p *LocalParty) PartyID() *tss.PartyID {
-	return p.params.PartyID()
-}
-
-func (p *LocalParty) String() string {
-	return fmt.Sprintf("id: %s, %s", p.PartyID(), p.BaseParty.String())
-}
-=======
-// Copyright © 2019 Binance
-//
-// This file is part of Binance. The full Binance copyright notice, including
-// terms governing use, modification, and redistribution, is contained in the
-// file LICENSE at the root of the source code distribution tree.
-
-package signing
-
-import (
-	"errors"
-	"fmt"
-	"math/big"
-
-	"github.com/bnb-chain/tss-lib/common"
-	"github.com/bnb-chain/tss-lib/crypto"
-	cmt "github.com/bnb-chain/tss-lib/crypto/commitments"
-	"github.com/bnb-chain/tss-lib/eddsa/keygen"
-	"github.com/bnb-chain/tss-lib/tss"
 )
 
 // Implements Party
@@ -331,5 +163,4 @@
 
 func (p *LocalParty) String() string {
 	return fmt.Sprintf("id: %s, %s", p.PartyID(), p.BaseParty.String())
-}
->>>>>>> 3d95e54c
+}