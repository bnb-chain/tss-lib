--- conflicted
+++ resolved
@@ -1,4 +1,3 @@
-<<<<<<< HEAD
 // Copyright © 2019 Binance
 //
 // This file is part of Binance. The full Binance copyright notice, including
@@ -60,68 +59,4 @@
 		newData.BigXj[j] = sourceData.BigXj[savedIdx]
 	}
 	return newData
-}
-=======
-// Copyright © 2019 Binance
-//
-// This file is part of Binance. The full Binance copyright notice, including
-// terms governing use, modification, and redistribution, is contained in the
-// file LICENSE at the root of the source code distribution tree.
-
-package keygen
-
-import (
-	"encoding/hex"
-	"math/big"
-
-	"github.com/bnb-chain/tss-lib/crypto"
-	"github.com/bnb-chain/tss-lib/tss"
-)
-
-type (
-	LocalSecrets struct {
-		// secret fields (not shared, but stored locally)
-		Xi, ShareID *big.Int // xi, kj
-	}
-
-	// Everything in LocalPartySaveData is saved locally to user's HD when done
-	LocalPartySaveData struct {
-		LocalSecrets
-
-		// original indexes (ki in signing preparation phase)
-		Ks []*big.Int
-
-		// public keys (Xj = uj*G for each Pj)
-		BigXj []*crypto.ECPoint // Xj
-
-		// used for test assertions (may be discarded)
-		EDDSAPub *crypto.ECPoint // y
-	}
-)
-
-func NewLocalPartySaveData(partyCount int) (saveData LocalPartySaveData) {
-	saveData.Ks = make([]*big.Int, partyCount)
-	saveData.BigXj = make([]*crypto.ECPoint, partyCount)
-	return
-}
-
-// BuildLocalSaveDataSubset re-creates the LocalPartySaveData to contain data for only the list of signing parties.
-func BuildLocalSaveDataSubset(sourceData LocalPartySaveData, sortedIDs tss.SortedPartyIDs) LocalPartySaveData {
-	keysToIndices := make(map[string]int, len(sourceData.Ks))
-	for j, kj := range sourceData.Ks {
-		keysToIndices[hex.EncodeToString(kj.Bytes())] = j
-	}
-	newData := NewLocalPartySaveData(sortedIDs.Len())
-	newData.LocalSecrets = sourceData.LocalSecrets
-	newData.EDDSAPub = sourceData.EDDSAPub
-	for j, id := range sortedIDs {
-		savedIdx, ok := keysToIndices[hex.EncodeToString(id.Key)]
-		if !ok {
-			panic("BuildLocalSaveDataSubset: unable to find a signer party in the local save data")
-		}
-		newData.Ks[j] = sourceData.Ks[savedIdx]
-		newData.BigXj[j] = sourceData.BigXj[savedIdx]
-	}
-	return newData
-}
->>>>>>> 3d95e54c
+}