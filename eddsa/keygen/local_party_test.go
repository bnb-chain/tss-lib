--- conflicted
+++ resolved
@@ -1,4 +1,3 @@
-<<<<<<< HEAD
 // Copyright © 2019 Binance
 //
 // This file is part of Binance. The full Binance copyright notice, including
@@ -236,244 +235,4 @@
 		t.Logf("Fixture file already exists for party %d; not re-creating: %s", index, fixtureFileName)
 	}
 	//
-}
-=======
-// Copyright © 2019 Binance
-//
-// This file is part of Binance. The full Binance copyright notice, including
-// terms governing use, modification, and redistribution, is contained in the
-// file LICENSE at the root of the source code distribution tree.
-
-package keygen
-
-import (
-	"encoding/json"
-	"fmt"
-	"math/big"
-	"os"
-	"runtime"
-	"sync/atomic"
-	"testing"
-
-	"github.com/decred/dcrd/dcrec/edwards/v2"
-	"github.com/ipfs/go-log"
-	"github.com/stretchr/testify/assert"
-
-	"github.com/bnb-chain/tss-lib/common"
-	"github.com/bnb-chain/tss-lib/crypto"
-	"github.com/bnb-chain/tss-lib/crypto/vss"
-	"github.com/bnb-chain/tss-lib/test"
-	"github.com/bnb-chain/tss-lib/tss"
-)
-
-const (
-	testParticipants = TestParticipants
-	testThreshold    = TestThreshold
-)
-
-func setUp(level string) {
-	if err := log.SetLogLevel("tss-lib", level); err != nil {
-		panic(err)
-	}
-}
-
-func TestE2EConcurrentAndSaveFixtures(t *testing.T) {
-	setUp("info")
-
-	threshold := testThreshold
-	fixtures, pIDs, err := LoadKeygenTestFixtures(testParticipants)
-	if err != nil {
-		common.Logger.Info("No test fixtures were found, so the safe primes will be generated from scratch. This may take a while...")
-		pIDs = tss.GenerateTestPartyIDs(testParticipants)
-	}
-
-	p2pCtx := tss.NewPeerContext(pIDs)
-	parties := make([]*LocalParty, 0, len(pIDs))
-
-	errCh := make(chan *tss.Error, len(pIDs))
-	outCh := make(chan tss.Message, len(pIDs))
-	endCh := make(chan LocalPartySaveData, len(pIDs))
-
-	updater := test.SharedPartyUpdater
-
-	startGR := runtime.NumGoroutine()
-
-	// init the parties
-	for i := 0; i < len(pIDs); i++ {
-		var P *LocalParty
-		params := tss.NewParameters(tss.Edwards(), p2pCtx, pIDs[i], len(pIDs), threshold)
-		if i < len(fixtures) {
-			P = NewLocalParty(params, outCh, endCh).(*LocalParty)
-		} else {
-			P = NewLocalParty(params, outCh, endCh).(*LocalParty)
-		}
-		parties = append(parties, P)
-		go func(P *LocalParty) {
-			if err := P.Start(); err != nil {
-				errCh <- err
-			}
-		}(P)
-	}
-
-	// PHASE: keygen
-	var ended int32
-keygen:
-	for {
-		fmt.Printf("ACTIVE GOROUTINES: %d\n", runtime.NumGoroutine())
-		select {
-		case err := <-errCh:
-			common.Logger.Errorf("Error: %s", err)
-			assert.FailNow(t, err.Error())
-			break keygen
-
-		case msg := <-outCh:
-			dest := msg.GetTo()
-			if dest == nil { // broadcast!
-				for _, P := range parties {
-					if P.PartyID().Index == msg.GetFrom().Index {
-						continue
-					}
-					go updater(P, msg, errCh)
-				}
-			} else { // point-to-point!
-				if dest[0].Index == msg.GetFrom().Index {
-					t.Fatalf("party %d tried to send a message to itself (%d)", dest[0].Index, msg.GetFrom().Index)
-					return
-				}
-				go updater(parties[dest[0].Index], msg, errCh)
-			}
-
-		case save := <-endCh:
-			// SAVE a test fixture file for this P (if it doesn't already exist)
-			// .. here comes a workaround to recover this party's index (it was removed from save data)
-			index, err := save.OriginalIndex()
-			assert.NoErrorf(t, err, "should not be an error getting a party's index from save data")
-			tryWriteTestFixtureFile(t, index, save)
-
-			atomic.AddInt32(&ended, 1)
-			if atomic.LoadInt32(&ended) == int32(len(pIDs)) {
-				t.Logf("Done. Received save data from %d participants", ended)
-
-				// combine shares for each Pj to get u
-				u := new(big.Int)
-				for j, Pj := range parties {
-					pShares := make(vss.Shares, 0)
-					for j2, P := range parties {
-						if j2 == j {
-							continue
-						}
-						vssMsgs := P.temp.kgRound2Message1s
-						share := vssMsgs[j].Content().(*KGRound2Message1).Share
-						shareStruct := &vss.Share{
-							Threshold: threshold,
-							ID:        P.PartyID().KeyInt(),
-							Share:     new(big.Int).SetBytes(share),
-						}
-						pShares = append(pShares, shareStruct)
-					}
-					uj, err := pShares[:threshold+1].ReConstruct(tss.Edwards())
-					assert.NoError(t, err, "vss.ReConstruct should not throw error")
-
-					// uG test: u*G[j] == V[0]
-					assert.Equal(t, uj, Pj.temp.ui)
-					uG := crypto.ScalarBaseMult(tss.Edwards(), uj)
-					assert.True(t, uG.Equals(Pj.temp.vs[0]), "ensure u*G[j] == V_0")
-
-					// xj tests: BigXj == xj*G
-					xj := Pj.data.Xi
-					gXj := crypto.ScalarBaseMult(tss.Edwards(), xj)
-					BigXj := Pj.data.BigXj[j]
-					assert.True(t, BigXj.Equals(gXj), "ensure BigX_j == g^x_j")
-
-					// fails if threshold cannot be satisfied (bad share)
-					{
-						badShares := pShares[:threshold]
-						badShares[len(badShares)-1].Share.Set(big.NewInt(0))
-						uj, err := pShares[:threshold].ReConstruct(tss.Edwards())
-						assert.NoError(t, err)
-						assert.NotEqual(t, parties[j].temp.ui, uj)
-						BigXjX, BigXjY := tss.Edwards().ScalarBaseMult(uj.Bytes())
-						assert.NotEqual(t, BigXjX, Pj.temp.vs[0].X())
-						assert.NotEqual(t, BigXjY, Pj.temp.vs[0].Y())
-					}
-					u = new(big.Int).Add(u, uj)
-				}
-				u = new(big.Int).Mod(u, tss.Edwards().Params().N)
-				scalar := make([]byte, 0, 32)
-				copy(scalar, u.Bytes())
-
-				// build eddsa key pair
-				pkX, pkY := save.EDDSAPub.X(), save.EDDSAPub.Y()
-				pk := edwards.PublicKey{
-					Curve: tss.Edwards(),
-					X:     pkX,
-					Y:     pkY,
-				}
-				println("u len: ", len(u.Bytes()))
-				sk, _, err := edwards.PrivKeyFromScalar(u.Bytes())
-				if !assert.NoError(t, err) {
-					return
-				}
-
-				// test pub key, should be on curve and match pkX, pkY
-				assert.True(t, pk.IsOnCurve(pkX, pkY), "public key must be on curve")
-
-				// public key tests
-				assert.NotZero(t, u, "u should not be zero")
-				ourPkX, ourPkY := tss.Edwards().ScalarBaseMult(u.Bytes())
-				assert.Equal(t, pkX, ourPkX, "pkX should match expected pk derived from u")
-				assert.Equal(t, pkY, ourPkY, "pkY should match expected pk derived from u")
-				t.Log("Public key tests done.")
-
-				// make sure everyone has the same EDDSA public key
-				for _, Pj := range parties {
-					assert.Equal(t, pkX, Pj.data.EDDSAPub.X())
-					assert.Equal(t, pkY, Pj.data.EDDSAPub.Y())
-				}
-				t.Log("Public key distribution test done.")
-
-				// test sign/verify
-				data := make([]byte, 32)
-				for i := range data {
-					data[i] = byte(i)
-				}
-				r, s, err := edwards.Sign(sk, data)
-				assert.NoError(t, err, "sign should not throw an error")
-				ok := edwards.Verify(&pk, data, r, s)
-				assert.True(t, ok, "signature should be ok")
-				t.Log("EDDSA signing test done.")
-
-				t.Logf("Start goroutines: %d, End goroutines: %d", startGR, runtime.NumGoroutine())
-
-				break keygen
-			}
-		}
-	}
-}
-
-func tryWriteTestFixtureFile(t *testing.T, index int, data LocalPartySaveData) {
-	fixtureFileName := makeTestFixtureFilePath(index)
-
-	// fixture file does not already exist?
-	// if it does, we won't re-create it here
-	fi, err := os.Stat(fixtureFileName)
-	if !(err == nil && fi != nil && !fi.IsDir()) {
-		fd, err := os.OpenFile(fixtureFileName, os.O_WRONLY|os.O_CREATE|os.O_TRUNC, 0600)
-		if err != nil {
-			assert.NoErrorf(t, err, "unable to open fixture file %s for writing", fixtureFileName)
-		}
-		bz, err := json.Marshal(&data)
-		if err != nil {
-			t.Fatalf("unable to marshal save data for fixture file %s", fixtureFileName)
-		}
-		_, err = fd.Write(bz)
-		if err != nil {
-			t.Fatalf("unable to write to fixture file %s", fixtureFileName)
-		}
-		t.Logf("Saved a test fixture file for party %d: %s", index, fixtureFileName)
-	} else {
-		t.Logf("Fixture file already exists for party %d; not re-creating: %s", index, fixtureFileName)
-	}
-	//
-}
->>>>>>> 3d95e54c
+}