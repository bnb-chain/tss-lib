--- conflicted
+++ resolved
@@ -1,4 +1,3 @@
-<<<<<<< HEAD
 // Copyright © 2019 Binance
 //
 // This file is part of Binance. The full Binance copyright notice, including
@@ -68,76 +67,4 @@
 func (round *round2) NextRound() tss.Round {
 	round.started = false
 	return &round3{round}
-}
-=======
-// Copyright © 2019 Binance
-//
-// This file is part of Binance. The full Binance copyright notice, including
-// terms governing use, modification, and redistribution, is contained in the
-// file LICENSE at the root of the source code distribution tree.
-
-package resharing
-
-import (
-	"errors"
-
-	"github.com/bnb-chain/tss-lib/tss"
-)
-
-func (round *round2) Start() *tss.Error {
-	if round.started {
-		return round.WrapError(errors.New("round already started"))
-	}
-	round.number = 2
-	round.started = true
-	round.resetOK() // resets both round.oldOK and round.newOK
-	round.allOldOK()
-
-	if !round.ReSharingParams().IsNewCommittee() {
-		return nil
-	}
-	round.allNewOK()
-
-	Pi := round.PartyID()
-	i := Pi.Index
-
-	// 1. "broadcast" "ACK" members of the OLD committee
-	r2msg := NewDGRound2Message(round.OldParties().IDs(), Pi)
-	round.temp.dgRound2Messages[i] = r2msg
-	round.out <- r2msg
-
-	return nil
-}
-
-func (round *round2) CanAccept(msg tss.ParsedMessage) bool {
-	if _, ok := msg.Content().(*DGRound2Message); ok {
-		return msg.IsBroadcast()
-	}
-	return false
-}
-
-func (round *round2) Update() (bool, *tss.Error) {
-	// only the old committee receive in this round
-	if !round.ReSharingParams().IsOldCommittee() {
-		return true, nil
-	}
-
-	// accept messages from new -> old committee
-	for j, msg := range round.temp.dgRound2Messages {
-		if round.newOK[j] {
-			continue
-		}
-		if msg == nil || !round.CanAccept(msg) {
-			return false, nil
-		}
-		round.newOK[j] = true
-	}
-
-	return true, nil
-}
-
-func (round *round2) NextRound() tss.Round {
-	round.started = false
-	return &round3{round}
-}
->>>>>>> 3d95e54c
+}