<<<<<<< HEAD
// Copyright © 2019 Binance
//
// This file is part of Binance. The full Binance copyright notice, including
// terms governing use, modification, and redistribution, is contained in the
// file LICENSE at the root of the source code distribution tree.

package resharing

import (
	"errors"

	"github.com/binance-chain/tss-lib/tss"
)

func (round *round3) Start() *tss.Error {
	if round.started {
		return round.WrapError(errors.New("round already started"))
	}
	round.number = 3
	round.started = true
	round.resetOK() // resets both round.oldOK and round.newOK
	round.allNewOK()

	if !round.ReSharingParams().IsOldCommittee() {
		return nil
	}
	round.allOldOK()

	Pi := round.PartyID()
	i := Pi.Index

	// 1-2. send share to Pj from the new committee
	for j, Pj := range round.NewParties().IDs() {
		share := round.temp.NewShares[j]
		r3msg1 := NewDGRound3Message1(Pj, round.PartyID(), share)
		round.temp.dgRound3Message1s[i] = r3msg1
		round.out <- r3msg1
	}

	// 3. broadcast de-commitment to new committees
	vDeCmt := round.temp.VD
	r3msg2 := NewDGRound3Message2(
		round.NewParties().IDs(), round.PartyID(),
		vDeCmt)
	round.temp.dgRound3Message2s[i] = r3msg2
	round.out <- r3msg2

	return nil
}

func (round *round3) CanAccept(msg tss.ParsedMessage) bool {
	if _, ok := msg.Content().(*DGRound3Message1); ok {
		return !msg.IsBroadcast()
	}
	if _, ok := msg.Content().(*DGRound3Message2); ok {
		return msg.IsBroadcast()
	}
	return false
}

func (round *round3) Update() (bool, *tss.Error) {
	// only the new committee receive in this round
	if !round.ReSharingParams().IsNewCommittee() {
		return true, nil
	}

	// accept messages from old -> new committee
	for j, msg1 := range round.temp.dgRound3Message1s {
		if round.oldOK[j] {
			continue
		}
		if msg1 == nil || !round.CanAccept(msg1) {
			return false, nil
		}
		msg2 := round.temp.dgRound3Message2s[j]
		if msg2 == nil || !round.CanAccept(msg2) {
			return false, nil
		}
		round.oldOK[j] = true
	}
	return true, nil
}

func (round *round3) NextRound() tss.Round {
	round.started = false
	return &round4{round}
}
=======
// Copyright © 2019 Binance
//
// This file is part of Binance. The full Binance copyright notice, including
// terms governing use, modification, and redistribution, is contained in the
// file LICENSE at the root of the source code distribution tree.

package resharing

import (
	"errors"

	"github.com/bnb-chain/tss-lib/tss"
)

func (round *round3) Start() *tss.Error {
	if round.started {
		return round.WrapError(errors.New("round already started"))
	}
	round.number = 3
	round.started = true
	round.resetOK() // resets both round.oldOK and round.newOK
	round.allNewOK()

	if !round.ReSharingParams().IsOldCommittee() {
		return nil
	}
	round.allOldOK()

	Pi := round.PartyID()
	i := Pi.Index

	// 1-2. send share to Pj from the new committee
	for j, Pj := range round.NewParties().IDs() {
		share := round.temp.NewShares[j]
		r3msg1 := NewDGRound3Message1(Pj, round.PartyID(), share)
		round.temp.dgRound3Message1s[i] = r3msg1
		round.out <- r3msg1
	}

	// 3. broadcast de-commitment to new committees
	vDeCmt := round.temp.VD
	r3msg2 := NewDGRound3Message2(
		round.NewParties().IDs().Exclude(round.PartyID()), round.PartyID(),
		vDeCmt)
	round.temp.dgRound3Message2s[i] = r3msg2
	round.out <- r3msg2

	return nil
}

func (round *round3) CanAccept(msg tss.ParsedMessage) bool {
	if _, ok := msg.Content().(*DGRound3Message1); ok {
		return !msg.IsBroadcast()
	}
	if _, ok := msg.Content().(*DGRound3Message2); ok {
		return msg.IsBroadcast()
	}
	return false
}

func (round *round3) Update() (bool, *tss.Error) {
	// only the new committee receive in this round
	if !round.ReSharingParams().IsNewCommittee() {
		return true, nil
	}

	// accept messages from old -> new committee
	for j, msg1 := range round.temp.dgRound3Message1s {
		if round.oldOK[j] {
			continue
		}
		if msg1 == nil || !round.CanAccept(msg1) {
			return false, nil
		}
		msg2 := round.temp.dgRound3Message2s[j]
		if msg2 == nil || !round.CanAccept(msg2) {
			return false, nil
		}
		round.oldOK[j] = true
	}
	return true, nil
}

func (round *round3) NextRound() tss.Round {
	round.started = false
	return &round4{round}
}
>>>>>>> 3d95e54c
<|MERGE_RESOLUTION|>--- conflicted
+++ resolved
@@ -1,4 +1,3 @@
-<<<<<<< HEAD
 // Copyright © 2019 Binance
 //
 // This file is part of Binance. The full Binance copyright notice, including
@@ -11,94 +10,6 @@
 	"errors"
 
 	"github.com/binance-chain/tss-lib/tss"
-)
-
-func (round *round3) Start() *tss.Error {
-	if round.started {
-		return round.WrapError(errors.New("round already started"))
-	}
-	round.number = 3
-	round.started = true
-	round.resetOK() // resets both round.oldOK and round.newOK
-	round.allNewOK()
-
-	if !round.ReSharingParams().IsOldCommittee() {
-		return nil
-	}
-	round.allOldOK()
-
-	Pi := round.PartyID()
-	i := Pi.Index
-
-	// 1-2. send share to Pj from the new committee
-	for j, Pj := range round.NewParties().IDs() {
-		share := round.temp.NewShares[j]
-		r3msg1 := NewDGRound3Message1(Pj, round.PartyID(), share)
-		round.temp.dgRound3Message1s[i] = r3msg1
-		round.out <- r3msg1
-	}
-
-	// 3. broadcast de-commitment to new committees
-	vDeCmt := round.temp.VD
-	r3msg2 := NewDGRound3Message2(
-		round.NewParties().IDs(), round.PartyID(),
-		vDeCmt)
-	round.temp.dgRound3Message2s[i] = r3msg2
-	round.out <- r3msg2
-
-	return nil
-}
-
-func (round *round3) CanAccept(msg tss.ParsedMessage) bool {
-	if _, ok := msg.Content().(*DGRound3Message1); ok {
-		return !msg.IsBroadcast()
-	}
-	if _, ok := msg.Content().(*DGRound3Message2); ok {
-		return msg.IsBroadcast()
-	}
-	return false
-}
-
-func (round *round3) Update() (bool, *tss.Error) {
-	// only the new committee receive in this round
-	if !round.ReSharingParams().IsNewCommittee() {
-		return true, nil
-	}
-
-	// accept messages from old -> new committee
-	for j, msg1 := range round.temp.dgRound3Message1s {
-		if round.oldOK[j] {
-			continue
-		}
-		if msg1 == nil || !round.CanAccept(msg1) {
-			return false, nil
-		}
-		msg2 := round.temp.dgRound3Message2s[j]
-		if msg2 == nil || !round.CanAccept(msg2) {
-			return false, nil
-		}
-		round.oldOK[j] = true
-	}
-	return true, nil
-}
-
-func (round *round3) NextRound() tss.Round {
-	round.started = false
-	return &round4{round}
-}
-=======
-// Copyright © 2019 Binance
-//
-// This file is part of Binance. The full Binance copyright notice, including
-// terms governing use, modification, and redistribution, is contained in the
-// file LICENSE at the root of the source code distribution tree.
-
-package resharing
-
-import (
-	"errors"
-
-	"github.com/bnb-chain/tss-lib/tss"
 )
 
 func (round *round3) Start() *tss.Error {
@@ -173,5 +84,4 @@
 func (round *round3) NextRound() tss.Round {
 	round.started = false
 	return &round4{round}
-}
->>>>>>> 3d95e54c
+}