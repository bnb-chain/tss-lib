--- conflicted
+++ resolved
@@ -1,4 +1,3 @@
-<<<<<<< HEAD
 // Copyright © 2019 Binance
 //
 // This file is part of Binance. The full Binance copyright notice, including
@@ -133,141 +132,4 @@
 	for j := range round.newOK {
 		round.newOK[j] = true
 	}
-}
-=======
-// Copyright © 2019 Binance
-//
-// This file is part of Binance. The full Binance copyright notice, including
-// terms governing use, modification, and redistribution, is contained in the
-// file LICENSE at the root of the source code distribution tree.
-
-package resharing
-
-import (
-	"github.com/bnb-chain/tss-lib/eddsa/keygen"
-	"github.com/bnb-chain/tss-lib/tss"
-)
-
-const (
-	TaskName = "eddsa-resharing"
-)
-
-type (
-	base struct {
-		*tss.ReSharingParameters
-		temp        *localTempData
-		input, save *keygen.LocalPartySaveData
-		out         chan<- tss.Message
-		end         chan<- keygen.LocalPartySaveData
-		oldOK,      // old committee "ok" tracker
-		newOK []bool // `ok` tracks parties which have been verified by Update(); this one is for the new committee
-		started bool
-		number  int
-	}
-	round1 struct {
-		*base
-	}
-	round2 struct {
-		*round1
-	}
-	round3 struct {
-		*round2
-	}
-	round4 struct {
-		*round3
-	}
-	round5 struct {
-		*round4
-	}
-)
-
-var (
-	_ tss.Round = (*round1)(nil)
-	_ tss.Round = (*round2)(nil)
-	_ tss.Round = (*round3)(nil)
-	_ tss.Round = (*round4)(nil)
-	_ tss.Round = (*round5)(nil)
-)
-
-// ----- //
-
-func (round *base) Params() *tss.Parameters {
-	return round.ReSharingParameters.Parameters
-}
-
-func (round *base) ReSharingParams() *tss.ReSharingParameters {
-	return round.ReSharingParameters
-}
-
-func (round *base) RoundNumber() int {
-	return round.number
-}
-
-// CanProceed is inherited by other rounds
-func (round *base) CanProceed() bool {
-	if !round.started {
-		return false
-	}
-	for _, ok := range append(round.oldOK, round.newOK...) {
-		if !ok {
-			return false
-		}
-	}
-	return true
-}
-
-// WaitingFor is called by a Party for reporting back to the caller
-func (round *base) WaitingFor() []*tss.PartyID {
-	oldPs := round.OldParties().IDs()
-	newPs := round.NewParties().IDs()
-	idsMap := make(map[*tss.PartyID]bool)
-	ids := make([]*tss.PartyID, 0, len(round.oldOK))
-	for j, ok := range round.oldOK {
-		if ok {
-			continue
-		}
-		idsMap[oldPs[j]] = true
-	}
-	for j, ok := range round.newOK {
-		if ok {
-			continue
-		}
-		idsMap[newPs[j]] = true
-	}
-	// consolidate into the list
-	for id := range idsMap {
-		ids = append(ids, id)
-	}
-	return ids
-}
-
-func (round *base) WrapError(err error, culprits ...*tss.PartyID) *tss.Error {
-	return tss.NewError(err, TaskName, round.number, round.PartyID(), culprits...)
-}
-
-// ----- //
-
-// `oldOK` tracks parties which have been verified by Update()
-func (round *base) resetOK() {
-	for j := range round.oldOK {
-		round.oldOK[j] = false
-	}
-	for j := range round.newOK {
-		round.newOK[j] = false
-	}
-}
-
-// sets all pairings in `oldOK` to true
-func (round *base) allOldOK() {
-	for j := range round.oldOK {
-		round.oldOK[j] = true
-	}
-}
-
-// sets all pairings in `newOK` to true
-func (round *base) allNewOK() {
-	for j := range round.newOK {
-		round.newOK[j] = true
-	}
-}
->>>>>>> 3d95e54c
+}