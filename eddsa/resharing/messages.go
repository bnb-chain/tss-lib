--- conflicted
+++ resolved
@@ -1,4 +1,3 @@
-<<<<<<< HEAD
 // Copyright © 2019 Binance
 //
 // This file is part of Binance. The full Binance copyright notice, including
@@ -168,176 +167,4 @@
 
 func (m *DGRound4Message) ValidateBasic() bool {
 	return true
-}
-=======
-// Copyright © 2019 Binance
-//
-// This file is part of Binance. The full Binance copyright notice, including
-// terms governing use, modification, and redistribution, is contained in the
-// file LICENSE at the root of the source code distribution tree.
-
-package resharing
-
-import (
-	"crypto/elliptic"
-	"math/big"
-
-	"github.com/bnb-chain/tss-lib/common"
-	"github.com/bnb-chain/tss-lib/crypto"
-	cmt "github.com/bnb-chain/tss-lib/crypto/commitments"
-	"github.com/bnb-chain/tss-lib/crypto/vss"
-	"github.com/bnb-chain/tss-lib/tss"
-)
-
-// These messages were generated from Protocol Buffers definitions into eddsa-resharing.pb.go
-
-var (
-	// Ensure that signing messages implement ValidateBasic
-	_ = []tss.MessageContent{
-		(*DGRound1Message)(nil),
-		(*DGRound2Message)(nil),
-		(*DGRound3Message1)(nil),
-		(*DGRound3Message2)(nil),
-		(*DGRound4Message)(nil),
-	}
-)
-
-// ----- //
-
-func NewDGRound1Message(
-	to []*tss.PartyID,
-	from *tss.PartyID,
-	eddsaPub *crypto.ECPoint,
-	vct cmt.HashCommitment,
-) tss.ParsedMessage {
-	meta := tss.MessageRouting{
-		From:             from,
-		To:               to,
-		IsBroadcast:      true,
-		IsToOldCommittee: false,
-	}
-	content := &DGRound1Message{
-		EddsaPubX:   eddsaPub.X().Bytes(),
-		EddsaPubY:   eddsaPub.Y().Bytes(),
-		VCommitment: vct.Bytes(),
-	}
-	msg := tss.NewMessageWrapper(meta, content)
-	return tss.NewMessage(meta, content, msg)
-}
-
-func (m *DGRound1Message) ValidateBasic() bool {
-	return m != nil &&
-		common.NonEmptyBytes(m.EddsaPubX) &&
-		common.NonEmptyBytes(m.EddsaPubY) &&
-		common.NonEmptyBytes(m.VCommitment)
-}
-
-func (m *DGRound1Message) UnmarshalEDDSAPub(ec elliptic.Curve) (*crypto.ECPoint, error) {
-	return crypto.NewECPoint(
-		ec,
-		new(big.Int).SetBytes(m.EddsaPubX),
-		new(big.Int).SetBytes(m.EddsaPubY))
-}
-
-func (m *DGRound1Message) UnmarshalVCommitment() *big.Int {
-	return new(big.Int).SetBytes(m.GetVCommitment())
-}
-
-// ----- //
-
-func NewDGRound2Message(
-	to []*tss.PartyID,
-	from *tss.PartyID,
-) tss.ParsedMessage {
-	meta := tss.MessageRouting{
-		From:             from,
-		To:               to,
-		IsBroadcast:      true,
-		IsToOldCommittee: true,
-	}
-	content := &DGRound2Message{}
-	msg := tss.NewMessageWrapper(meta, content)
-	return tss.NewMessage(meta, content, msg)
-}
-
-func (m *DGRound2Message) ValidateBasic() bool {
-	return true
-}
-
-// ----- //
-
-func NewDGRound3Message1(
-	to *tss.PartyID,
-	from *tss.PartyID,
-	share *vss.Share,
-) tss.ParsedMessage {
-	meta := tss.MessageRouting{
-		From:             from,
-		To:               []*tss.PartyID{to},
-		IsBroadcast:      false,
-		IsToOldCommittee: false,
-	}
-	content := &DGRound3Message1{
-		Share: share.Share.Bytes(),
-	}
-	msg := tss.NewMessageWrapper(meta, content)
-	return tss.NewMessage(meta, content, msg)
-}
-
-func (m *DGRound3Message1) ValidateBasic() bool {
-	return m != nil &&
-		common.NonEmptyBytes(m.Share)
-}
-
-// ----- //
-
-func NewDGRound3Message2(
-	to []*tss.PartyID,
-	from *tss.PartyID,
-	vdct cmt.HashDeCommitment,
-) tss.ParsedMessage {
-	meta := tss.MessageRouting{
-		From:             from,
-		To:               to,
-		IsBroadcast:      true,
-		IsToOldCommittee: false,
-	}
-	vDctBzs := common.BigIntsToBytes(vdct)
-	content := &DGRound3Message2{
-		VDecommitment: vDctBzs,
-	}
-	msg := tss.NewMessageWrapper(meta, content)
-	return tss.NewMessage(meta, content, msg)
-}
-
-func (m *DGRound3Message2) ValidateBasic() bool {
-	return m != nil &&
-		common.NonEmptyMultiBytes(m.VDecommitment)
-}
-
-func (m *DGRound3Message2) UnmarshalVDeCommitment() cmt.HashDeCommitment {
-	deComBzs := m.GetVDecommitment()
-	return cmt.NewHashDeCommitmentFromBytes(deComBzs)
-}
-
-// ----- //
-
-func NewDGRound4Message(
-	to []*tss.PartyID,
-	from *tss.PartyID,
-) tss.ParsedMessage {
-	meta := tss.MessageRouting{
-		From:                    from,
-		To:                      to,
-		IsBroadcast:             true,
-		IsToOldAndNewCommittees: true,
-	}
-	content := &DGRound4Message{}
-	msg := tss.NewMessageWrapper(meta, content)
-	return tss.NewMessage(meta, content, msg)
-}
-
-func (m *DGRound4Message) ValidateBasic() bool {
-	return true
-}
->>>>>>> 3d95e54c
+}