--- conflicted
+++ resolved
@@ -1,136 +1,3 @@
-<<<<<<< HEAD
-// Copyright © 2019 Binance
-//
-// This file is part of Binance. The full Binance copyright notice, including
-// terms governing use, modification, and redistribution, is contained in the
-// file LICENSE at the root of the source code distribution tree.
-
-package tss
-
-import (
-	"crypto/elliptic"
-	"errors"
-	"time"
-)
-
-type (
-	Parameters struct {
-		ec                  elliptic.Curve
-		partyID             *PartyID
-		parties             *PeerContext
-		partyCount          int
-		threshold           int
-		safePrimeGenTimeout time.Duration
-	}
-
-	ReSharingParameters struct {
-		*Parameters
-		newParties    *PeerContext
-		newPartyCount int
-		newThreshold  int
-		amOldParty    bool
-	}
-)
-
-const (
-	defaultSafePrimeGenTimeout = 5 * time.Minute
-)
-
-// Exported, used in `tss` client
-func NewParameters(ec elliptic.Curve, ctx *PeerContext, partyID *PartyID, partyCount, threshold int, optionalSafePrimeGenTimeout ...time.Duration) *Parameters {
-	var safePrimeGenTimeout time.Duration
-	if 0 < len(optionalSafePrimeGenTimeout) {
-		if 1 < len(optionalSafePrimeGenTimeout) {
-			panic(errors.New("GeneratePreParams: expected 0 or 1 item in `optionalSafePrimeGenTimeout`"))
-		}
-		safePrimeGenTimeout = optionalSafePrimeGenTimeout[0]
-	} else {
-		safePrimeGenTimeout = defaultSafePrimeGenTimeout
-	}
-	return &Parameters{
-		ec:                  ec,
-		parties:             ctx,
-		partyID:             partyID,
-		partyCount:          partyCount,
-		threshold:           threshold,
-		safePrimeGenTimeout: safePrimeGenTimeout,
-	}
-}
-
-func (params *Parameters) EC() elliptic.Curve {
-	return params.ec
-}
-
-func (params *Parameters) Parties() *PeerContext {
-	return params.parties
-}
-
-func (params *Parameters) PartyID() *PartyID {
-	return params.partyID
-}
-
-func (params *Parameters) PartyCount() int {
-	return params.partyCount
-}
-
-func (params *Parameters) Threshold() int {
-	return params.threshold
-}
-
-func (params *Parameters) SafePrimeGenTimeout() time.Duration {
-	return params.safePrimeGenTimeout
-}
-
-// ----- //
-
-// Exported, used in `tss` client
-func NewReSharingParameters(ec elliptic.Curve, ctx, newCtx *PeerContext, partyID *PartyID, partyCount, threshold, newPartyCount, newThreshold int, amOldParty bool) *ReSharingParameters {
-	params := NewParameters(ec, ctx, partyID, partyCount, threshold)
-	return &ReSharingParameters{
-		Parameters:    params,
-		newParties:    newCtx,
-		newPartyCount: newPartyCount,
-		newThreshold:  newThreshold,
-		amOldParty:    amOldParty,
-	}
-}
-
-func (rgParams *ReSharingParameters) OldParties() *PeerContext {
-	return rgParams.Parties() // wr use the original method for old parties
-}
-
-func (rgParams *ReSharingParameters) OldPartyCount() int {
-	return rgParams.partyCount
-}
-
-func (rgParams *ReSharingParameters) NewParties() *PeerContext {
-	return rgParams.newParties
-}
-
-func (rgParams *ReSharingParameters) NewPartyCount() int {
-	return rgParams.newPartyCount
-}
-
-func (rgParams *ReSharingParameters) NewThreshold() int {
-	return rgParams.newThreshold
-}
-
-func (rgParams *ReSharingParameters) OldAndNewParties() []*PartyID {
-	return append(rgParams.OldParties().IDs(), rgParams.NewParties().IDs()...)
-}
-
-func (rgParams *ReSharingParameters) OldAndNewPartyCount() int {
-	return rgParams.OldPartyCount() + rgParams.NewPartyCount()
-}
-
-func (rgParams *ReSharingParameters) IsOldCommittee() bool {
-	return rgParams.amOldParty
-}
-
-func (rgParams *ReSharingParameters) IsNewCommittee() bool {
-	return !rgParams.amOldParty
-}
-=======
 // Copyright © 2019 Binance
 //
 // This file is part of Binance. The full Binance copyright notice, including
@@ -277,5 +144,4 @@
 		}
 	}
 	return false
-}
->>>>>>> 3d95e54c
+}