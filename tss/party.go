--- conflicted
+++ resolved
@@ -1,4 +1,3 @@
-<<<<<<< HEAD
 // Copyright © 2019 Binance
 //
 // This file is part of Binance. The full Binance copyright notice, including
@@ -181,189 +180,4 @@
 		return r(true, nil)
 	}
 	return r(true, nil)
-}
-=======
-// Copyright © 2019 Binance
-//
-// This file is part of Binance. The full Binance copyright notice, including
-// terms governing use, modification, and redistribution, is contained in the
-// file LICENSE at the root of the source code distribution tree.
-
-package tss
-
-import (
-	"errors"
-	"fmt"
-	"sync"
-
-	"github.com/bnb-chain/tss-lib/common"
-)
-
-type Party interface {
-	Start() *Error
-	// The main entry point when updating a party's state from the wire.
-	// isBroadcast should represent whether the message was received via a reliable broadcast
-	UpdateFromBytes(wireBytes []byte, from *PartyID, isBroadcast bool) (ok bool, err *Error)
-	// You may use this entry point to update a party's state when running locally or in tests
-	Update(msg ParsedMessage) (ok bool, err *Error)
-	Running() bool
-	WaitingFor() []*PartyID
-	ValidateMessage(msg ParsedMessage) (bool, *Error)
-	StoreMessage(msg ParsedMessage) (bool, *Error)
-	FirstRound() Round
-	WrapError(err error, culprits ...*PartyID) *Error
-	PartyID() *PartyID
-	String() string
-
-	// Private lifecycle methods
-	setRound(Round) *Error
-	round() Round
-	advance()
-	lock()
-	unlock()
-}
-
-type BaseParty struct {
-	mtx        sync.Mutex
-	rnd        Round
-	FirstRound Round
-}
-
-func (p *BaseParty) Running() bool {
-	return p.rnd != nil
-}
-
-func (p *BaseParty) WaitingFor() []*PartyID {
-	p.lock()
-	defer p.unlock()
-	if p.rnd == nil {
-		return []*PartyID{}
-	}
-	return p.rnd.WaitingFor()
-}
-
-func (p *BaseParty) WrapError(err error, culprits ...*PartyID) *Error {
-	if p.rnd == nil {
-		return NewError(err, "", -1, nil, culprits...)
-	}
-	return p.rnd.WrapError(err, culprits...)
-}
-
-// an implementation of ValidateMessage that is shared across the different types of parties (keygen, signing, dynamic groups)
-func (p *BaseParty) ValidateMessage(msg ParsedMessage) (bool, *Error) {
-	if msg == nil || msg.Content() == nil {
-		return false, p.WrapError(fmt.Errorf("received nil msg: %s", msg))
-	}
-	if msg.GetFrom() == nil || !msg.GetFrom().ValidateBasic() {
-		return false, p.WrapError(fmt.Errorf("received msg with an invalid sender: %s", msg))
-	}
-	if !msg.ValidateBasic() {
-		return false, p.WrapError(fmt.Errorf("message failed ValidateBasic: %s", msg), msg.GetFrom())
-	}
-	return true, nil
-}
-
-func (p *BaseParty) String() string {
-	return fmt.Sprintf("round: %d", p.round().RoundNumber())
-}
-
-// -----
-// Private lifecycle methods
-
-func (p *BaseParty) setRound(round Round) *Error {
-	if p.rnd != nil {
-		return p.WrapError(errors.New("a round is already set on this party"))
-	}
-	p.rnd = round
-	return nil
-}
-
-func (p *BaseParty) round() Round {
-	return p.rnd
-}
-
-func (p *BaseParty) advance() {
-	p.rnd = p.rnd.NextRound()
-}
-
-func (p *BaseParty) lock() {
-	p.mtx.Lock()
-}
-
-func (p *BaseParty) unlock() {
-	p.mtx.Unlock()
-}
-
-// ----- //
-
-func BaseStart(p Party, task string, prepare ...func(Round) *Error) *Error {
-	p.lock()
-	defer p.unlock()
-	if p.PartyID() == nil || !p.PartyID().ValidateBasic() {
-		return p.WrapError(fmt.Errorf("could not start. this party has an invalid PartyID: %+v", p.PartyID()))
-	}
-	if p.round() != nil {
-		return p.WrapError(errors.New("could not start. this party is in an unexpected state. use the constructor and Start()"))
-	}
-	round := p.FirstRound()
-	if err := p.setRound(round); err != nil {
-		return err
-	}
-	if 1 < len(prepare) {
-		return p.WrapError(errors.New("too many prepare functions given to Start(); 1 allowed"))
-	}
-	if len(prepare) == 1 {
-		if err := prepare[0](round); err != nil {
-			return err
-		}
-	}
-	common.Logger.Infof("party %s: %s round %d starting", p.round().Params().PartyID(), task, 1)
-	defer func() {
-		common.Logger.Debugf("party %s: %s round %d finished", p.round().Params().PartyID(), task, 1)
-	}()
-	return p.round().Start()
-}
-
-// an implementation of Update that is shared across the different types of parties (keygen, signing, dynamic groups)
-func BaseUpdate(p Party, msg ParsedMessage, task string) (ok bool, err *Error) {
-	// fast-fail on an invalid message; do not lock the mutex yet
-	if _, err := p.ValidateMessage(msg); err != nil {
-		return false, err
-	}
-	// lock the mutex. need this mtx unlock hook; L108 is recursive so cannot use defer
-	r := func(ok bool, err *Error) (bool, *Error) {
-		p.unlock()
-		return ok, err
-	}
-	p.lock() // data is written to P state below
-	common.Logger.Debugf("party %s received message: %s", p.PartyID(), msg.String())
-	if p.round() != nil {
-		common.Logger.Debugf("party %s round %d update: %s", p.PartyID(), p.round().RoundNumber(), msg.String())
-	}
-	if ok, err := p.StoreMessage(msg); err != nil || !ok {
-		return r(false, err)
-	}
-	if p.round() != nil {
-		common.Logger.Debugf("party %s: %s round %d update", p.round().Params().PartyID(), task, p.round().RoundNumber())
-		if _, err := p.round().Update(); err != nil {
-			return r(false, err)
-		}
-		if p.round().CanProceed() {
-			if p.advance(); p.round() != nil {
-				if err := p.round().Start(); err != nil {
-					return r(false, err)
-				}
-				rndNum := p.round().RoundNumber()
-				common.Logger.Infof("party %s: %s round %d started", p.round().Params().PartyID(), task, rndNum)
-			} else {
-				// finished! the round implementation will have sent the data through the `end` channel.
-				common.Logger.Infof("party %s: %s finished!", p.PartyID(), task)
-			}
-			p.unlock()                      // recursive so can't defer after return
-			return BaseUpdate(p, msg, task) // re-run round update or finish)
-		}
-		return r(true, nil)
-	}
-	return r(true, nil)
-}
->>>>>>> 3d95e54c
+}