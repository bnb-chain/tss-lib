--- conflicted
+++ resolved
@@ -1,4 +1,3 @@
-<<<<<<< HEAD
 // Copyright © 2019 Binance
 //
 // This file is part of Binance. The full Binance copyright notice, including
@@ -146,154 +145,4 @@
 
 func (spids SortedPartyIDs) Swap(a, b int) {
 	spids[a], spids[b] = spids[b], spids[a]
-}
-=======
-// Copyright © 2019 Binance
-//
-// This file is part of Binance. The full Binance copyright notice, including
-// terms governing use, modification, and redistribution, is contained in the
-// file LICENSE at the root of the source code distribution tree.
-
-package tss
-
-import (
-	"fmt"
-	"math/big"
-	"sort"
-
-	"github.com/bnb-chain/tss-lib/common"
-)
-
-type (
-	// PartyID represents a participant in the TSS protocol rounds.
-	// Note: The `id` and `moniker` are provided for convenience to allow you to track participants easier.
-	// The `id` is intended to be a unique string representation of `key` and `moniker` can be anything (even left blank).
-	PartyID struct {
-		*MessageWrapper_PartyID
-		Index int `json:"index"`
-	}
-
-	UnSortedPartyIDs []*PartyID
-	SortedPartyIDs   []*PartyID
-)
-
-func (pid *PartyID) ValidateBasic() bool {
-	return pid != nil && pid.Key != nil && 0 <= pid.Index
-}
-
-// --- ProtoBuf Extensions
-
-func (mpid *MessageWrapper_PartyID) KeyInt() *big.Int {
-	return new(big.Int).SetBytes(mpid.Key)
-}
-
-// ----- //
-
-// NewPartyID constructs a new PartyID
-// Exported, used in `tss` client. `key` should remain consistent between runs for each party.
-func NewPartyID(id, moniker string, key *big.Int) *PartyID {
-	return &PartyID{
-		MessageWrapper_PartyID: &MessageWrapper_PartyID{
-			Id:      id,
-			Moniker: moniker,
-			Key:     key.Bytes(),
-		},
-		Index: -1, // not known until sorted
-	}
-}
-
-func (pid PartyID) String() string {
-	return fmt.Sprintf("{%d,%s}", pid.Index, pid.Moniker)
-}
-
-// ----- //
-
-// SortPartyIDs sorts a list of []*PartyID by their keys in ascending order
-// Exported, used in `tss` client
-func SortPartyIDs(ids UnSortedPartyIDs, startAt ...int) SortedPartyIDs {
-	sorted := make(SortedPartyIDs, 0, len(ids))
-	for _, id := range ids {
-		sorted = append(sorted, id)
-	}
-	sort.Sort(sorted)
-	// assign party indexes
-	for i, id := range sorted {
-		frm := 0
-		if len(startAt) > 0 {
-			frm = startAt[0]
-		}
-		id.Index = i + frm
-	}
-	return sorted
-}
-
-// GenerateTestPartyIDs generates a list of mock PartyIDs for tests
-func GenerateTestPartyIDs(count int, startAt ...int) SortedPartyIDs {
-	ids := make(UnSortedPartyIDs, 0, count)
-	key := common.MustGetRandomInt(256)
-	frm := 0
-	i := 0 // default `i`
-	if len(startAt) > 0 {
-		frm = startAt[0]
-		i = startAt[0]
-	}
-	for ; i < count+frm; i++ {
-		ids = append(ids, &PartyID{
-			MessageWrapper_PartyID: &MessageWrapper_PartyID{
-				Id:      fmt.Sprintf("%d", i+1),
-				Moniker: fmt.Sprintf("P[%d]", i+1),
-				Key:     new(big.Int).Sub(key, big.NewInt(int64(count)-int64(i))).Bytes(),
-			},
-			Index: i,
-			// this key makes tests more deterministic
-		})
-	}
-	return SortPartyIDs(ids, startAt...)
-}
-
-func (spids SortedPartyIDs) Keys() []*big.Int {
-	ids := make([]*big.Int, spids.Len())
-	for i, pid := range spids {
-		ids[i] = pid.KeyInt()
-	}
-	return ids
-}
-
-func (spids SortedPartyIDs) ToUnSorted() UnSortedPartyIDs {
-	return UnSortedPartyIDs(spids)
-}
-
-func (spids SortedPartyIDs) FindByKey(key *big.Int) *PartyID {
-	for _, pid := range spids {
-		if pid.KeyInt().Cmp(key) == 0 {
-			return pid
-		}
-	}
-	return nil
-}
-
-func (spids SortedPartyIDs) Exclude(exclude *PartyID) SortedPartyIDs {
-	newSpIDs := make(SortedPartyIDs, 0, len(spids))
-	for _, pid := range spids {
-		if pid.KeyInt().Cmp(exclude.KeyInt()) == 0 {
-			continue // exclude
-		}
-		newSpIDs = append(newSpIDs, pid)
-	}
-	return newSpIDs
-}
-
-// Sortable
-
-func (spids SortedPartyIDs) Len() int {
-	return len(spids)
-}
-
-func (spids SortedPartyIDs) Less(a, b int) bool {
-	return spids[a].KeyInt().Cmp(spids[b].KeyInt()) <= 0
-}
-
-func (spids SortedPartyIDs) Swap(a, b int) {
-	spids[a], spids[b] = spids[b], spids[a]
-}
->>>>>>> 3d95e54c
+}