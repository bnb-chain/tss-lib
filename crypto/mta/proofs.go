--- conflicted
+++ resolved
@@ -1,4 +1,3 @@
-<<<<<<< HEAD
 // Copyright © 2019 Binance
 //
 // This file is part of Binance. The full Binance copyright notice, including
@@ -46,6 +45,8 @@
 	q := ec.Params().N
 	q3 := new(big.Int).Mul(q, q)
 	q3 = new(big.Int).Mul(q, q3)
+	q7 := new(big.Int).Mul(q3, q3)
+	q7 = new(big.Int).Mul(q7, q)
 	qNTilde := new(big.Int).Mul(q, NTilde)
 	q3NTilde := new(big.Int).Mul(q3, NTilde)
 
@@ -56,14 +57,15 @@
 	// 2.
 	rho := common.GetRandomPositiveInt(qNTilde)
 	sigma := common.GetRandomPositiveInt(qNTilde)
-	tau := common.GetRandomPositiveInt(qNTilde)
+	tau := common.GetRandomPositiveInt(q3NTilde)
 
 	// 3.
 	rhoPrm := common.GetRandomPositiveInt(q3NTilde)
 
 	// 4.
 	beta := common.GetRandomPositiveRelativelyPrimeInt(pk.N)
-	gamma := common.GetRandomPositiveRelativelyPrimeInt(pk.N)
+
+	gamma := common.GetRandomPositiveInt(q7)
 
 	// 5.
 	u := crypto.NewECPointNoCurveCheck(ec, zero, zero) // initialization suppresses an IDE warning
@@ -192,11 +194,64 @@
 	}
 
 	q := ec.Params().N
-	q3 := new(big.Int).Mul(q, q)
-	q3 = new(big.Int).Mul(q, q3)
+	q3 := new(big.Int).Mul(q, q)   // q^2
+	q3 = new(big.Int).Mul(q, q3)   // q^3
+	q7 := new(big.Int).Mul(q3, q3) // q^6
+	q7 = new(big.Int).Mul(q7, q)   // q^7
+
+	if !common.IsInInterval(pf.Z, NTilde) {
+		return false
+	}
+	if !common.IsInInterval(pf.ZPrm, NTilde) {
+		return false
+	}
+	if !common.IsInInterval(pf.T, NTilde) {
+		return false
+	}
+	if !common.IsInInterval(pf.V, pk.NSquare()) {
+		return false
+	}
+	if !common.IsInInterval(pf.W, NTilde) {
+		return false
+	}
+	if !common.IsInInterval(pf.S, pk.N) {
+		return false
+	}
+	if new(big.Int).GCD(nil, nil, pf.Z, NTilde).Cmp(one) != 0 {
+		return false
+	}
+	if new(big.Int).GCD(nil, nil, pf.ZPrm, NTilde).Cmp(one) != 0 {
+		return false
+	}
+	if new(big.Int).GCD(nil, nil, pf.T, NTilde).Cmp(one) != 0 {
+		return false
+	}
+	if new(big.Int).GCD(nil, nil, pf.V, pk.NSquare()).Cmp(one) != 0 {
+		return false
+	}
+	if new(big.Int).GCD(nil, nil, pf.W, NTilde).Cmp(one) != 0 {
+		return false
+	}
+
+	gcd := big.NewInt(0)
+	if pf.S.Cmp(zero) == 0 {
+		return false
+	}
+	if gcd.GCD(nil, nil, pf.S, pk.N).Cmp(one) != 0 {
+		return false
+	}
+	if pf.V.Cmp(zero) == 0 {
+		return false
+	}
+	if gcd.GCD(nil, nil, pf.V, pk.N).Cmp(one) != 0 {
+		return false
+	}
 
 	// 3.
 	if pf.S1.Cmp(q3) > 0 {
+		return false
+	}
+	if pf.T1.Cmp(q7) > 0 {
 		return false
 	}
 
@@ -317,381 +372,4 @@
 	bobBzsSlice = append(bobBzsSlice, pf.U.Y().Bytes())
 	copy(out[:], bobBzsSlice[:12])
 	return out
-}
-=======
-// Copyright © 2019 Binance
-//
-// This file is part of Binance. The full Binance copyright notice, including
-// terms governing use, modification, and redistribution, is contained in the
-// file LICENSE at the root of the source code distribution tree.
-
-package mta
-
-import (
-	"crypto/elliptic"
-	"errors"
-	"fmt"
-	"math/big"
-
-	"github.com/bnb-chain/tss-lib/common"
-	"github.com/bnb-chain/tss-lib/crypto"
-	"github.com/bnb-chain/tss-lib/crypto/paillier"
-)
-
-const (
-	ProofBobBytesParts   = 10
-	ProofBobWCBytesParts = 12
-)
-
-type (
-	ProofBob struct {
-		Z, ZPrm, T, V, W, S, S1, S2, T1, T2 *big.Int
-	}
-
-	ProofBobWC struct {
-		*ProofBob
-		U *crypto.ECPoint
-	}
-)
-
-// ProveBobWC implements Bob's proof both with or without check "ProveMtawc_Bob" and "ProveMta_Bob" used in the MtA protocol from GG18Spec (9) Figs. 10 & 11.
-// an absent `X` generates the proof without the X consistency check X = g^x
-func ProveBobWC(ec elliptic.Curve, pk *paillier.PublicKey, NTilde, h1, h2, c1, c2, x, y, r *big.Int, X *crypto.ECPoint) (*ProofBobWC, error) {
-	if pk == nil || NTilde == nil || h1 == nil || h2 == nil || c1 == nil || c2 == nil || x == nil || y == nil || r == nil {
-		return nil, errors.New("ProveBob() received a nil argument")
-	}
-
-	NSquared := pk.NSquare()
-
-	q := ec.Params().N
-	q3 := new(big.Int).Mul(q, q)
-	q3 = new(big.Int).Mul(q, q3)
-	q7 := new(big.Int).Mul(q3, q3)
-	q7 = new(big.Int).Mul(q7, q)
-	qNTilde := new(big.Int).Mul(q, NTilde)
-	q3NTilde := new(big.Int).Mul(q3, NTilde)
-
-	// steps are numbered as shown in Fig. 10, but diverge slightly for Fig. 11
-	// 1.
-	alpha := common.GetRandomPositiveInt(q3)
-
-	// 2.
-	rho := common.GetRandomPositiveInt(qNTilde)
-	sigma := common.GetRandomPositiveInt(qNTilde)
-	tau := common.GetRandomPositiveInt(q3NTilde)
-
-	// 3.
-	rhoPrm := common.GetRandomPositiveInt(q3NTilde)
-
-	// 4.
-	beta := common.GetRandomPositiveRelativelyPrimeInt(pk.N)
-
-	gamma := common.GetRandomPositiveInt(q7)
-
-	// 5.
-	u := crypto.NewECPointNoCurveCheck(ec, zero, zero) // initialization suppresses an IDE warning
-	if X != nil {
-		u = crypto.ScalarBaseMult(ec, alpha)
-	}
-
-	// 6.
-	modNTilde := common.ModInt(NTilde)
-	z := modNTilde.Exp(h1, x)
-	z = modNTilde.Mul(z, modNTilde.Exp(h2, rho))
-
-	// 7.
-	zPrm := modNTilde.Exp(h1, alpha)
-	zPrm = modNTilde.Mul(zPrm, modNTilde.Exp(h2, rhoPrm))
-
-	// 8.
-	t := modNTilde.Exp(h1, y)
-	t = modNTilde.Mul(t, modNTilde.Exp(h2, sigma))
-
-	// 9.
-	modNSquared := common.ModInt(NSquared)
-	v := modNSquared.Exp(c1, alpha)
-	v = modNSquared.Mul(v, modNSquared.Exp(pk.Gamma(), gamma))
-	v = modNSquared.Mul(v, modNSquared.Exp(beta, pk.N))
-
-	// 10.
-	w := modNTilde.Exp(h1, gamma)
-	w = modNTilde.Mul(w, modNTilde.Exp(h2, tau))
-
-	// 11-12. e'
-	var e *big.Int
-	{ // must use RejectionSample
-		var eHash *big.Int
-		// X is nil if called by ProveBob (Bob's proof "without check")
-		if X == nil {
-			eHash = common.SHA512_256i(append(pk.AsInts(), c1, c2, z, zPrm, t, v, w)...)
-		} else {
-			eHash = common.SHA512_256i(append(pk.AsInts(), X.X(), X.Y(), c1, c2, u.X(), u.Y(), z, zPrm, t, v, w)...)
-		}
-		e = common.RejectionSample(q, eHash)
-	}
-
-	// 13.
-	modN := common.ModInt(pk.N)
-	s := modN.Exp(r, e)
-	s = modN.Mul(s, beta)
-
-	// 14.
-	s1 := new(big.Int).Mul(e, x)
-	s1 = s1.Add(s1, alpha)
-
-	// 15.
-	s2 := new(big.Int).Mul(e, rho)
-	s2 = s2.Add(s2, rhoPrm)
-
-	// 16.
-	t1 := new(big.Int).Mul(e, y)
-	t1 = t1.Add(t1, gamma)
-
-	// 17.
-	t2 := new(big.Int).Mul(e, sigma)
-	t2 = t2.Add(t2, tau)
-
-	// the regular Bob proof ("without check") is extracted and returned by ProveBob
-	pf := &ProofBob{Z: z, ZPrm: zPrm, T: t, V: v, W: w, S: s, S1: s1, S2: s2, T1: t1, T2: t2}
-
-	// or the WC ("with check") version is used in round 2 of the signing protocol
-	return &ProofBobWC{ProofBob: pf, U: u}, nil
-}
-
-// ProveBob implements Bob's proof "ProveMta_Bob" used in the MtA protocol from GG18Spec (9) Fig. 11.
-func ProveBob(ec elliptic.Curve, pk *paillier.PublicKey, NTilde, h1, h2, c1, c2, x, y, r *big.Int) (*ProofBob, error) {
-	// the Bob proof ("with check") contains the ProofBob "without check"; this method extracts and returns it
-	// X is supplied as nil to exclude it from the proof hash
-	pf, err := ProveBobWC(ec, pk, NTilde, h1, h2, c1, c2, x, y, r, nil)
-	if err != nil {
-		return nil, err
-	}
-	return pf.ProofBob, nil
-}
-
-func ProofBobWCFromBytes(ec elliptic.Curve, bzs [][]byte) (*ProofBobWC, error) {
-	proofBob, err := ProofBobFromBytes(bzs)
-	if err != nil {
-		return nil, err
-	}
-	point, err := crypto.NewECPoint(ec,
-		new(big.Int).SetBytes(bzs[10]),
-		new(big.Int).SetBytes(bzs[11]))
-	if err != nil {
-		return nil, err
-	}
-	return &ProofBobWC{
-		ProofBob: proofBob,
-		U:        point,
-	}, nil
-}
-
-func ProofBobFromBytes(bzs [][]byte) (*ProofBob, error) {
-	if !common.NonEmptyMultiBytes(bzs, ProofBobBytesParts) &&
-		!common.NonEmptyMultiBytes(bzs, ProofBobWCBytesParts) {
-		return nil, fmt.Errorf(
-			"expected %d byte parts to construct ProofBob, or %d for ProofBobWC",
-			ProofBobBytesParts, ProofBobWCBytesParts)
-	}
-	return &ProofBob{
-		Z:    new(big.Int).SetBytes(bzs[0]),
-		ZPrm: new(big.Int).SetBytes(bzs[1]),
-		T:    new(big.Int).SetBytes(bzs[2]),
-		V:    new(big.Int).SetBytes(bzs[3]),
-		W:    new(big.Int).SetBytes(bzs[4]),
-		S:    new(big.Int).SetBytes(bzs[5]),
-		S1:   new(big.Int).SetBytes(bzs[6]),
-		S2:   new(big.Int).SetBytes(bzs[7]),
-		T1:   new(big.Int).SetBytes(bzs[8]),
-		T2:   new(big.Int).SetBytes(bzs[9]),
-	}, nil
-}
-
-// ProveBobWC.Verify implements verification of Bob's proof with check "VerifyMtawc_Bob" used in the MtA protocol from GG18Spec (9) Fig. 10.
-// an absent `X` verifies a proof generated without the X consistency check X = g^x
-func (pf *ProofBobWC) Verify(ec elliptic.Curve, pk *paillier.PublicKey, NTilde, h1, h2, c1, c2 *big.Int, X *crypto.ECPoint) bool {
-	if pk == nil || NTilde == nil || h1 == nil || h2 == nil || c1 == nil || c2 == nil {
-		return false
-	}
-
-	q := ec.Params().N
-	q3 := new(big.Int).Mul(q, q)   // q^2
-	q3 = new(big.Int).Mul(q, q3)   // q^3
-	q7 := new(big.Int).Mul(q3, q3) // q^6
-	q7 = new(big.Int).Mul(q7, q)   // q^7
-
-	if !common.IsInInterval(pf.Z, NTilde) {
-		return false
-	}
-	if !common.IsInInterval(pf.ZPrm, NTilde) {
-		return false
-	}
-	if !common.IsInInterval(pf.T, NTilde) {
-		return false
-	}
-	if !common.IsInInterval(pf.V, pk.NSquare()) {
-		return false
-	}
-	if !common.IsInInterval(pf.W, NTilde) {
-		return false
-	}
-	if !common.IsInInterval(pf.S, pk.N) {
-		return false
-	}
-	if new(big.Int).GCD(nil, nil, pf.Z, NTilde).Cmp(one) != 0 {
-		return false
-	}
-	if new(big.Int).GCD(nil, nil, pf.ZPrm, NTilde).Cmp(one) != 0 {
-		return false
-	}
-	if new(big.Int).GCD(nil, nil, pf.T, NTilde).Cmp(one) != 0 {
-		return false
-	}
-	if new(big.Int).GCD(nil, nil, pf.V, pk.NSquare()).Cmp(one) != 0 {
-		return false
-	}
-	if new(big.Int).GCD(nil, nil, pf.W, NTilde).Cmp(one) != 0 {
-		return false
-	}
-
-	gcd := big.NewInt(0)
-	if pf.S.Cmp(zero) == 0 {
-		return false
-	}
-	if gcd.GCD(nil, nil, pf.S, pk.N).Cmp(one) != 0 {
-		return false
-	}
-	if pf.V.Cmp(zero) == 0 {
-		return false
-	}
-	if gcd.GCD(nil, nil, pf.V, pk.N).Cmp(one) != 0 {
-		return false
-	}
-
-	// 3.
-	if pf.S1.Cmp(q3) > 0 {
-		return false
-	}
-	if pf.T1.Cmp(q7) > 0 {
-		return false
-	}
-
-	// 1-2. e'
-	var e *big.Int
-	{ // must use RejectionSample
-		var eHash *big.Int
-		// X is nil if called on a ProveBob (Bob's proof "without check")
-		if X == nil {
-			eHash = common.SHA512_256i(append(pk.AsInts(), c1, c2, pf.Z, pf.ZPrm, pf.T, pf.V, pf.W)...)
-		} else {
-			eHash = common.SHA512_256i(append(pk.AsInts(), X.X(), X.Y(), c1, c2, pf.U.X(), pf.U.Y(), pf.Z, pf.ZPrm, pf.T, pf.V, pf.W)...)
-		}
-		e = common.RejectionSample(q, eHash)
-	}
-
-	var left, right *big.Int // for the following conditionals
-
-	// 4. runs only in the "with check" mode from Fig. 10
-	if X != nil {
-		s1ModQ := new(big.Int).Mod(pf.S1, ec.Params().N)
-		gS1 := crypto.ScalarBaseMult(ec, s1ModQ)
-		xEU, err := X.ScalarMult(e).Add(pf.U)
-		if err != nil || !gS1.Equals(xEU) {
-			return false
-		}
-	}
-
-	{ // 5-6.
-		modNTilde := common.ModInt(NTilde)
-
-		{ // 5.
-			h1ExpS1 := modNTilde.Exp(h1, pf.S1)
-			h2ExpS2 := modNTilde.Exp(h2, pf.S2)
-			left = modNTilde.Mul(h1ExpS1, h2ExpS2)
-			zExpE := modNTilde.Exp(pf.Z, e)
-			right = modNTilde.Mul(zExpE, pf.ZPrm)
-			if left.Cmp(right) != 0 {
-				return false
-			}
-		}
-
-		{ // 6.
-			h1ExpT1 := modNTilde.Exp(h1, pf.T1)
-			h2ExpT2 := modNTilde.Exp(h2, pf.T2)
-			left = modNTilde.Mul(h1ExpT1, h2ExpT2)
-			tExpE := modNTilde.Exp(pf.T, e)
-			right = modNTilde.Mul(tExpE, pf.W)
-			if left.Cmp(right) != 0 {
-				return false
-			}
-		}
-	}
-
-	{ // 7.
-		modNSquared := common.ModInt(pk.NSquare())
-
-		c1ExpS1 := modNSquared.Exp(c1, pf.S1)
-		sExpN := modNSquared.Exp(pf.S, pk.N)
-		gammaExpT1 := modNSquared.Exp(pk.Gamma(), pf.T1)
-		left = modNSquared.Mul(c1ExpS1, sExpN)
-		left = modNSquared.Mul(left, gammaExpT1)
-		c2ExpE := modNSquared.Exp(c2, e)
-		right = modNSquared.Mul(c2ExpE, pf.V)
-		if left.Cmp(right) != 0 {
-			return false
-		}
-	}
-	return true
-}
-
-// ProveBob.Verify implements verification of Bob's proof without check "VerifyMta_Bob" used in the MtA protocol from GG18Spec (9) Fig. 11.
-func (pf *ProofBob) Verify(ec elliptic.Curve, pk *paillier.PublicKey, NTilde, h1, h2, c1, c2 *big.Int) bool {
-	if pf == nil {
-		return false
-	}
-	pfWC := &ProofBobWC{ProofBob: pf, U: nil}
-	return pfWC.Verify(ec, pk, NTilde, h1, h2, c1, c2, nil)
-}
-
-func (pf *ProofBob) ValidateBasic() bool {
-	return pf.Z != nil &&
-		pf.ZPrm != nil &&
-		pf.T != nil &&
-		pf.V != nil &&
-		pf.W != nil &&
-		pf.S != nil &&
-		pf.S1 != nil &&
-		pf.S2 != nil &&
-		pf.T1 != nil &&
-		pf.T2 != nil
-}
-
-func (pf *ProofBobWC) ValidateBasic() bool {
-	return pf.ProofBob.ValidateBasic() && pf.U != nil
-}
-
-func (pf *ProofBob) Bytes() [ProofBobBytesParts][]byte {
-	return [...][]byte{
-		pf.Z.Bytes(),
-		pf.ZPrm.Bytes(),
-		pf.T.Bytes(),
-		pf.V.Bytes(),
-		pf.W.Bytes(),
-		pf.S.Bytes(),
-		pf.S1.Bytes(),
-		pf.S2.Bytes(),
-		pf.T1.Bytes(),
-		pf.T2.Bytes(),
-	}
-}
-
-func (pf *ProofBobWC) Bytes() [ProofBobWCBytesParts][]byte {
-	var out [ProofBobWCBytesParts][]byte
-	bobBzs := pf.ProofBob.Bytes()
-	bobBzsSlice := bobBzs[:]
-	bobBzsSlice = append(bobBzsSlice, pf.U.X().Bytes())
-	bobBzsSlice = append(bobBzsSlice, pf.U.Y().Bytes())
-	copy(out[:], bobBzsSlice[:12])
-	return out
-}
->>>>>>> 3d95e54c
+}