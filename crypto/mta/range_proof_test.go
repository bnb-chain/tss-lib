--- conflicted
+++ resolved
@@ -1,50 +1,3 @@
-<<<<<<< HEAD
-// Copyright © 2019 Binance
-//
-// This file is part of Binance. The full Binance copyright notice, including
-// terms governing use, modification, and redistribution, is contained in the
-// file LICENSE at the root of the source code distribution tree.
-
-package mta
-
-import (
-	"math/big"
-	"testing"
-	"time"
-
-	"github.com/stretchr/testify/assert"
-
-	"github.com/binance-chain/tss-lib/common"
-	"github.com/binance-chain/tss-lib/crypto"
-	"github.com/binance-chain/tss-lib/crypto/paillier"
-	"github.com/binance-chain/tss-lib/tss"
-)
-
-// Using a modulus length of 2048 is recommended in the GG18 spec
-const (
-	testSafePrimeBits = 1024
-)
-
-func TestProveRangeAlice(t *testing.T) {
-	q := tss.EC().Params().N
-
-	sk, pk, err := paillier.GenerateKeyPair(testPaillierKeyLength, 10*time.Minute)
-	assert.NoError(t, err)
-
-	m := common.GetRandomPositiveInt(q)
-	c, r, err := sk.EncryptAndReturnRandomness(m)
-	assert.NoError(t, err)
-
-	primes := [2]*big.Int{common.GetRandomPrimeInt(testSafePrimeBits), common.GetRandomPrimeInt(testSafePrimeBits)}
-	NTildei, h1i, h2i, err := crypto.GenerateNTildei(primes)
-	assert.NoError(t, err)
-	proof, err := ProveRangeAlice(tss.EC(), pk, c, NTildei, h1i, h2i, m, r)
-	assert.NoError(t, err)
-
-	ok := proof.Verify(tss.EC(), pk, NTildei, h1i, h2i, c)
-	assert.True(t, ok, "proof must verify")
-}
-=======
 // Copyright © 2019 Binance
 //
 // This file is part of Binance. The full Binance copyright notice, including
@@ -62,10 +15,10 @@
 
 	"github.com/stretchr/testify/assert"
 
-	"github.com/bnb-chain/tss-lib/common"
-	"github.com/bnb-chain/tss-lib/crypto"
-	"github.com/bnb-chain/tss-lib/crypto/paillier"
-	"github.com/bnb-chain/tss-lib/tss"
+	"github.com/binance-chain/tss-lib/common"
+	"github.com/binance-chain/tss-lib/crypto"
+	"github.com/binance-chain/tss-lib/crypto/paillier"
+	"github.com/binance-chain/tss-lib/tss"
 )
 
 // Using a modulus length of 2048 is recommended in the GG18 spec
@@ -118,7 +71,7 @@
 	ok_0 := proof_0.Verify(tss.EC(), pk_0, NTildei_0, h1i_0, h2i_0, c_0)
 	assert.True(t, ok_0, "proof must verify")
 
-	//proof 2
+	// proof 2
 	sk_1, pk_1, err := paillier.GenerateKeyPair(ctx, testPaillierKeyLength)
 	assert.NoError(t, err)
 
@@ -147,7 +100,7 @@
 	fmt.Println("Did verify proof 0 with data from 1?", cross_0)
 	fmt.Println("Did verify proof 1 with data from 0?", cross_1)
 
-	//always passes
+	// always passes
 	bypassedProof := &RangeProofAlice{
 		S:  big.NewInt(0),
 		S1: big.NewInt(0),
@@ -161,5 +114,4 @@
 	fmt.Println("Did we bypass proof 1?", bypassResult_1)
 	bypassResult_2 := bypassedProof.Verify(tss.EC(), pk_1, NTildei_1, h1i_1, h2i_1, c_1)
 	fmt.Println("Did we bypass proof 2?", bypassResult_2)
-}
->>>>>>> 3d95e54c
+}