--- conflicted
+++ resolved
@@ -1,4 +1,3 @@
-<<<<<<< HEAD
 // Copyright © 2019 Binance
 //
 // This file is part of Binance. The full Binance copyright notice, including
@@ -9,6 +8,7 @@
 
 import (
 	"bytes"
+	"crypto/ecdsa"
 	"crypto/elliptic"
 	"encoding/binary"
 	"encoding/json"
@@ -63,6 +63,14 @@
 	x, y := p.curve.ScalarMult(p.X(), p.Y(), k.Bytes())
 	newP, _ := NewECPoint(p.curve, x, y) // it must be on the curve, no need to check.
 	return newP
+}
+
+func (p *ECPoint) ToECDSAPubKey() *ecdsa.PublicKey {
+	return &ecdsa.PublicKey{
+		Curve: p.curve,
+		X:     p.X(),
+		Y:     p.Y(),
+	}
 }
 
 func (p *ECPoint) IsOnCurve() bool {
@@ -255,272 +263,4 @@
 	}
 
 	return nil
-}
-=======
-// Copyright © 2019 Binance
-//
-// This file is part of Binance. The full Binance copyright notice, including
-// terms governing use, modification, and redistribution, is contained in the
-// file LICENSE at the root of the source code distribution tree.
-
-package crypto
-
-import (
-	"bytes"
-	"crypto/ecdsa"
-	"crypto/elliptic"
-	"encoding/binary"
-	"encoding/json"
-	"errors"
-	"fmt"
-	"math/big"
-
-	"github.com/decred/dcrd/dcrec/edwards/v2"
-
-	"github.com/bnb-chain/tss-lib/tss"
-)
-
-// ECPoint convenience helper
-type ECPoint struct {
-	curve  elliptic.Curve
-	coords [2]*big.Int
-}
-
-var (
-	eight    = big.NewInt(8)
-	eightInv = new(big.Int).ModInverse(eight, edwards.Edwards().Params().N)
-)
-
-// Creates a new ECPoint and checks that the given coordinates are on the elliptic curve.
-func NewECPoint(curve elliptic.Curve, X, Y *big.Int) (*ECPoint, error) {
-	if !isOnCurve(curve, X, Y) {
-		return nil, fmt.Errorf("NewECPoint: the given point is not on the elliptic curve")
-	}
-	return &ECPoint{curve, [2]*big.Int{X, Y}}, nil
-}
-
-// Creates a new ECPoint without checking that the coordinates are on the elliptic curve.
-// Only use this function when you are completely sure that the point is already on the curve.
-func NewECPointNoCurveCheck(curve elliptic.Curve, X, Y *big.Int) *ECPoint {
-	return &ECPoint{curve, [2]*big.Int{X, Y}}
-}
-
-func (p *ECPoint) X() *big.Int {
-	return new(big.Int).Set(p.coords[0])
-}
-
-func (p *ECPoint) Y() *big.Int {
-	return new(big.Int).Set(p.coords[1])
-}
-
-func (p *ECPoint) Add(p1 *ECPoint) (*ECPoint, error) {
-	x, y := p.curve.Add(p.X(), p.Y(), p1.X(), p1.Y())
-	return NewECPoint(p.curve, x, y)
-}
-
-func (p *ECPoint) ScalarMult(k *big.Int) *ECPoint {
-	x, y := p.curve.ScalarMult(p.X(), p.Y(), k.Bytes())
-	newP, _ := NewECPoint(p.curve, x, y) // it must be on the curve, no need to check.
-	return newP
-}
-
-func (p *ECPoint) ToECDSAPubKey() *ecdsa.PublicKey {
-	return &ecdsa.PublicKey{
-		Curve: p.curve,
-		X:     p.X(),
-		Y:     p.Y(),
-	}
-}
-
-func (p *ECPoint) IsOnCurve() bool {
-	return isOnCurve(p.curve, p.coords[0], p.coords[1])
-}
-
-func (p *ECPoint) Curve() elliptic.Curve {
-	return p.curve
-}
-
-func (p *ECPoint) Equals(p2 *ECPoint) bool {
-	if p == nil || p2 == nil {
-		return false
-	}
-	return p.X().Cmp(p2.X()) == 0 && p.Y().Cmp(p2.Y()) == 0
-}
-
-func (p *ECPoint) SetCurve(curve elliptic.Curve) *ECPoint {
-	p.curve = curve
-	return p
-}
-
-func (p *ECPoint) ValidateBasic() bool {
-	return p != nil && p.coords[0] != nil && p.coords[1] != nil && p.IsOnCurve()
-}
-
-func (p *ECPoint) EightInvEight() *ECPoint {
-	return p.ScalarMult(eight).ScalarMult(eightInv)
-}
-
-func ScalarBaseMult(curve elliptic.Curve, k *big.Int) *ECPoint {
-	x, y := curve.ScalarBaseMult(k.Bytes())
-	p, _ := NewECPoint(curve, x, y) // it must be on the curve, no need to check.
-	return p
-}
-
-func isOnCurve(c elliptic.Curve, x, y *big.Int) bool {
-	if x == nil || y == nil {
-		return false
-	}
-	return c.IsOnCurve(x, y)
-}
-
-// ----- //
-
-func FlattenECPoints(in []*ECPoint) ([]*big.Int, error) {
-	if in == nil {
-		return nil, errors.New("FlattenECPoints encountered a nil in slice")
-	}
-	flat := make([]*big.Int, 0, len(in)*2)
-	for _, point := range in {
-		if point == nil || point.coords[0] == nil || point.coords[1] == nil {
-			return nil, errors.New("FlattenECPoints found nil point/coordinate")
-		}
-		flat = append(flat, point.coords[0])
-		flat = append(flat, point.coords[1])
-	}
-	return flat, nil
-}
-
-func UnFlattenECPoints(curve elliptic.Curve, in []*big.Int, noCurveCheck ...bool) ([]*ECPoint, error) {
-	if in == nil || len(in)%2 != 0 {
-		return nil, errors.New("UnFlattenECPoints expected an in len divisible by 2")
-	}
-	var err error
-	unFlat := make([]*ECPoint, len(in)/2)
-	for i, j := 0, 0; i < len(in); i, j = i+2, j+1 {
-		if len(noCurveCheck) == 0 || !noCurveCheck[0] {
-			unFlat[j], err = NewECPoint(curve, in[i], in[i+1])
-			if err != nil {
-				return nil, err
-			}
-		} else {
-			unFlat[j] = NewECPointNoCurveCheck(curve, in[i], in[i+1])
-		}
-	}
-	for _, point := range unFlat {
-		if point.coords[0] == nil || point.coords[1] == nil {
-			return nil, errors.New("UnFlattenECPoints found nil coordinate after unpack")
-		}
-	}
-	return unFlat, nil
-}
-
-// ----- //
-// Gob helpers for if you choose to encode messages with Gob.
-
-func (p *ECPoint) GobEncode() ([]byte, error) {
-	buf := &bytes.Buffer{}
-	x, err := p.coords[0].GobEncode()
-	if err != nil {
-		return nil, err
-	}
-	y, err := p.coords[1].GobEncode()
-	if err != nil {
-		return nil, err
-	}
-
-	err = binary.Write(buf, binary.LittleEndian, uint32(len(x)))
-	if err != nil {
-		return nil, err
-	}
-	buf.Write(x)
-	err = binary.Write(buf, binary.LittleEndian, uint32(len(y)))
-	if err != nil {
-		return nil, err
-	}
-	buf.Write(y)
-
-	return buf.Bytes(), nil
-}
-
-func (p *ECPoint) GobDecode(buf []byte) error {
-	reader := bytes.NewReader(buf)
-	var length uint32
-	if err := binary.Read(reader, binary.LittleEndian, &length); err != nil {
-		return err
-	}
-	x := make([]byte, length)
-	n, err := reader.Read(x)
-	if n != int(length) || err != nil {
-		return fmt.Errorf("gob decode failed: %v", err)
-	}
-	if err := binary.Read(reader, binary.LittleEndian, &length); err != nil {
-		return err
-	}
-	y := make([]byte, length)
-	n, err = reader.Read(y)
-	if n != int(length) || err != nil {
-		return fmt.Errorf("gob decode failed: %v", err)
-	}
-
-	X := new(big.Int)
-	if err := X.GobDecode(x); err != nil {
-		return err
-	}
-	Y := new(big.Int)
-	if err := Y.GobDecode(y); err != nil {
-		return err
-	}
-	p.curve = tss.EC()
-	p.coords = [2]*big.Int{X, Y}
-	if !p.IsOnCurve() {
-		return errors.New("ECPoint.UnmarshalJSON: the point is not on the elliptic curve")
-	}
-	return nil
-}
-
-// ----- //
-
-// crypto.ECPoint is not inherently json marshal-able
-func (p *ECPoint) MarshalJSON() ([]byte, error) {
-	ecName, ok := tss.GetCurveName(p.curve)
-	if !ok {
-		return nil, fmt.Errorf("cannot find %T name in curve registry, please call tss.RegisterCurve(name, curve) to register it first", p.curve)
-	}
-
-	return json.Marshal(&struct {
-		Curve  string
-		Coords [2]*big.Int
-	}{
-		Curve:  string(ecName),
-		Coords: p.coords,
-	})
-}
-
-func (p *ECPoint) UnmarshalJSON(payload []byte) error {
-	aux := &struct {
-		Curve  string
-		Coords [2]*big.Int
-	}{}
-	if err := json.Unmarshal(payload, &aux); err != nil {
-		return err
-	}
-	p.coords = [2]*big.Int{aux.Coords[0], aux.Coords[1]}
-
-	if len(aux.Curve) > 0 {
-		ec, ok := tss.GetCurveByName(tss.CurveName(aux.Curve))
-		if !ok {
-			return fmt.Errorf("cannot find curve named with %s in curve registry, please call tss.RegisterCurve(name, curve) to register it first", aux.Curve)
-		}
-		p.curve = ec
-	} else {
-		// forward compatible, use global ec as default value
-		p.curve = tss.EC()
-	}
-
-	if !p.IsOnCurve() {
-		return fmt.Errorf("ECPoint.UnmarshalJSON: the point is not on the elliptic curve (%T) ", p.curve)
-	}
-
-	return nil
-}
->>>>>>> 3d95e54c
+}