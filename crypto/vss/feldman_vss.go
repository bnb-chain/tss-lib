--- conflicted
+++ resolved
@@ -1,4 +1,3 @@
-<<<<<<< HEAD
 // Copyright © 2019 Binance
 //
 // This file is part of Binance. The full Binance copyright notice, including
@@ -59,7 +58,6 @@
 
 // Returns a new array of secret shares created by Shamir's Secret Sharing Algorithm,
 // requiring a minimum number of shares to recreate, of length shares, from the input secret
-//
 func Create(ec elliptic.Curve, threshold int, secret *big.Int, indexes []*big.Int) (Vs, Shares, error) {
 	if secret == nil || indexes == nil {
 		return nil, nil, fmt.Errorf("vss secret or indexes == nil: %v %v", secret, indexes)
@@ -159,8 +157,8 @@
 
 // Evauluates a polynomial with coefficients such that:
 // evaluatePolynomial([a, b, c, d], x):
-// 		returns a + bx + cx^2 + dx^3
 //
+//	returns a + bx + cx^2 + dx^3
 func evaluatePolynomial(ec elliptic.Curve, threshold int, v []*big.Int, id *big.Int) (result *big.Int) {
 	q := ec.Params().N
 	modQ := common.ModInt(q)
@@ -173,181 +171,4 @@
 		result = modQ.Add(result, aiXi)
 	}
 	return
-}
-=======
-// Copyright © 2019 Binance
-//
-// This file is part of Binance. The full Binance copyright notice, including
-// terms governing use, modification, and redistribution, is contained in the
-// file LICENSE at the root of the source code distribution tree.
-
-// Feldman VSS, based on Paul Feldman, 1987., A practical scheme for non-interactive verifiable secret sharing.
-// In Foundations of Computer Science, 1987., 28th Annual Symposium on. IEEE, 427–43
-//
-
-package vss
-
-import (
-	"crypto/elliptic"
-	"errors"
-	"fmt"
-	"math/big"
-
-	"github.com/bnb-chain/tss-lib/common"
-	"github.com/bnb-chain/tss-lib/crypto"
-)
-
-type (
-	Share struct {
-		Threshold int
-		ID,       // xi
-		Share *big.Int // Sigma i
-	}
-
-	Vs []*crypto.ECPoint // v0..vt
-
-	Shares []*Share
-)
-
-var (
-	ErrNumSharesBelowThreshold = fmt.Errorf("not enough shares to satisfy the threshold")
-
-	zero = big.NewInt(0)
-	one  = big.NewInt(1)
-)
-
-// Check share ids of Shamir's Secret Sharing, return error if duplicate or 0 value found
-func CheckIndexes(ec elliptic.Curve, indexes []*big.Int) ([]*big.Int, error) {
-	visited := make(map[string]struct{})
-	for _, v := range indexes {
-		vMod := new(big.Int).Mod(v, ec.Params().N)
-		if vMod.Cmp(zero) == 0 {
-			return nil, errors.New("party index should not be 0")
-		}
-		vModStr := vMod.String()
-		if _, ok := visited[vModStr]; ok {
-			return nil, fmt.Errorf("duplicate indexes %s", vModStr)
-		}
-		visited[vModStr] = struct{}{}
-	}
-	return indexes, nil
-}
-
-// Returns a new array of secret shares created by Shamir's Secret Sharing Algorithm,
-// requiring a minimum number of shares to recreate, of length shares, from the input secret
-//
-func Create(ec elliptic.Curve, threshold int, secret *big.Int, indexes []*big.Int) (Vs, Shares, error) {
-	if secret == nil || indexes == nil {
-		return nil, nil, fmt.Errorf("vss secret or indexes == nil: %v %v", secret, indexes)
-	}
-	if threshold < 1 {
-		return nil, nil, errors.New("vss threshold < 1")
-	}
-
-	ids, err := CheckIndexes(ec, indexes)
-	if err != nil {
-		return nil, nil, err
-	}
-
-	num := len(indexes)
-	if num < threshold {
-		return nil, nil, ErrNumSharesBelowThreshold
-	}
-
-	poly := samplePolynomial(ec, threshold, secret)
-	poly[0] = secret // becomes sigma*G in v
-	v := make(Vs, len(poly))
-	for i, ai := range poly {
-		v[i] = crypto.ScalarBaseMult(ec, ai)
-	}
-
-	shares := make(Shares, num)
-	for i := 0; i < num; i++ {
-		share := evaluatePolynomial(ec, threshold, poly, ids[i])
-		shares[i] = &Share{Threshold: threshold, ID: ids[i], Share: share}
-	}
-	return v, shares, nil
-}
-
-func (share *Share) Verify(ec elliptic.Curve, threshold int, vs Vs) bool {
-	if share.Threshold != threshold || vs == nil {
-		return false
-	}
-	var err error
-	modQ := common.ModInt(ec.Params().N)
-	v, t := vs[0], one // YRO : we need to have our accumulator outside of the loop
-	for j := 1; j <= threshold; j++ {
-		// t = k_i^j
-		t = modQ.Mul(t, share.ID)
-		// v = v * v_j^t
-		vjt := vs[j].SetCurve(ec).ScalarMult(t)
-		v, err = v.SetCurve(ec).Add(vjt)
-		if err != nil {
-			return false
-		}
-	}
-	sigmaGi := crypto.ScalarBaseMult(ec, share.Share)
-	return sigmaGi.Equals(v)
-}
-
-func (shares Shares) ReConstruct(ec elliptic.Curve) (secret *big.Int, err error) {
-	if shares != nil && shares[0].Threshold > len(shares) {
-		return nil, ErrNumSharesBelowThreshold
-	}
-	modN := common.ModInt(ec.Params().N)
-
-	// x coords
-	xs := make([]*big.Int, 0)
-	for _, share := range shares {
-		xs = append(xs, share.ID)
-	}
-
-	secret = zero
-	for i, share := range shares {
-		times := one
-		for j := 0; j < len(xs); j++ {
-			if j == i {
-				continue
-			}
-			sub := modN.Sub(xs[j], share.ID)
-			subInv := modN.ModInverse(sub)
-			div := modN.Mul(xs[j], subInv)
-			times = modN.Mul(times, div)
-		}
-
-		fTimes := modN.Mul(share.Share, times)
-		secret = modN.Add(secret, fTimes)
-	}
-
-	return secret, nil
-}
-
-func samplePolynomial(ec elliptic.Curve, threshold int, secret *big.Int) []*big.Int {
-	q := ec.Params().N
-	v := make([]*big.Int, threshold+1)
-	v[0] = secret
-	for i := 1; i <= threshold; i++ {
-		ai := common.GetRandomPositiveInt(q)
-		v[i] = ai
-	}
-	return v
-}
-
-// Evauluates a polynomial with coefficients such that:
-// evaluatePolynomial([a, b, c, d], x):
-// 		returns a + bx + cx^2 + dx^3
-//
-func evaluatePolynomial(ec elliptic.Curve, threshold int, v []*big.Int, id *big.Int) (result *big.Int) {
-	q := ec.Params().N
-	modQ := common.ModInt(q)
-	result = new(big.Int).Set(v[0])
-	X := big.NewInt(int64(1))
-	for i := 1; i <= threshold; i++ {
-		ai := v[i]
-		X = modQ.Mul(X, id)
-		aiXi := new(big.Int).Mul(ai, X)
-		result = modQ.Add(result, aiXi)
-	}
-	return
-}
->>>>>>> 3d95e54c
+}