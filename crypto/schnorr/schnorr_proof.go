<<<<<<< HEAD
// Copyright © 2019 Binance
//
// This file is part of Binance. The full Binance copyright notice, including
// terms governing use, modification, and redistribution, is contained in the
// file LICENSE at the root of the source code distribution tree.

package schnorr

import (
	"errors"
	"math/big"

	"github.com/binance-chain/tss-lib/common"
	"github.com/binance-chain/tss-lib/crypto"
)

type (
	ZKProof struct {
		Alpha *crypto.ECPoint
		T     *big.Int
	}

	ZKVProof struct {
		Alpha *crypto.ECPoint
		T, U  *big.Int
	}
)

// NewZKProof constructs a new Schnorr ZK proof of knowledge of the discrete logarithm (GG18Spec Fig. 16)
func NewZKProof(x *big.Int, X *crypto.ECPoint) (*ZKProof, error) {
	if x == nil || X == nil || !X.ValidateBasic() {
		return nil, errors.New("ZKProof constructor received nil or invalid value(s)")
	}
	ec := X.Curve()
	ecParams := ec.Params()
	q := ecParams.N
	g := crypto.NewECPointNoCurveCheck(ec, ecParams.Gx, ecParams.Gy) // already on the curve.

	a := common.GetRandomPositiveInt(q)
	alpha := crypto.ScalarBaseMult(ec, a)

	var c *big.Int
	{
		cHash := common.SHA512_256i(X.X(), X.Y(), g.X(), g.Y(), alpha.X(), alpha.Y())
		c = common.RejectionSample(q, cHash)
	}
	t := new(big.Int).Mul(c, x)
	t = common.ModInt(q).Add(a, t)

	return &ZKProof{Alpha: alpha, T: t}, nil
}

// NewZKProof verifies a new Schnorr ZK proof of knowledge of the discrete logarithm (GG18Spec Fig. 16)
func (pf *ZKProof) Verify(X *crypto.ECPoint) bool {
	if pf == nil || !pf.ValidateBasic() {
		return false
	}
	ec := X.Curve()
	ecParams := ec.Params()
	q := ecParams.N
	g := crypto.NewECPointNoCurveCheck(ec, ecParams.Gx, ecParams.Gy)

	var c *big.Int
	{
		cHash := common.SHA512_256i(X.X(), X.Y(), g.X(), g.Y(), pf.Alpha.X(), pf.Alpha.Y())
		c = common.RejectionSample(q, cHash)
	}
	tG := crypto.ScalarBaseMult(ec, pf.T)
	Xc := X.ScalarMult(c)
	aXc, err := pf.Alpha.Add(Xc)
	if err != nil {
		return false
	}
	return aXc.X().Cmp(tG.X()) == 0 && aXc.Y().Cmp(tG.Y()) == 0
}

func (pf *ZKProof) ValidateBasic() bool {
	return pf.T != nil && pf.Alpha != nil
}

// NewZKProof constructs a new Schnorr ZK proof of knowledge s_i, l_i such that V_i = R^s_i, g^l_i (GG18Spec Fig. 17)
func NewZKVProof(V, R *crypto.ECPoint, s, l *big.Int) (*ZKVProof, error) {
	if V == nil || R == nil || s == nil || l == nil || !V.ValidateBasic() || !R.ValidateBasic() {
		return nil, errors.New("ZKVProof constructor received nil value(s)")
	}
	ec := V.Curve()
	ecParams := ec.Params()
	q := ecParams.N
	g := crypto.NewECPointNoCurveCheck(ec, ecParams.Gx, ecParams.Gy)

	a, b := common.GetRandomPositiveInt(q), common.GetRandomPositiveInt(q)
	aR := R.ScalarMult(a)
	bG := crypto.ScalarBaseMult(ec, b)
	alpha, _ := aR.Add(bG) // already on the curve.

	var c *big.Int
	{
		cHash := common.SHA512_256i(V.X(), V.Y(), R.X(), R.Y(), g.X(), g.Y(), alpha.X(), alpha.Y())
		c = common.RejectionSample(q, cHash)
	}
	modQ := common.ModInt(q)
	t := modQ.Add(a, new(big.Int).Mul(c, s))
	u := modQ.Add(b, new(big.Int).Mul(c, l))

	return &ZKVProof{Alpha: alpha, T: t, U: u}, nil
}

func (pf *ZKVProof) Verify(V, R *crypto.ECPoint) bool {
	if pf == nil || !pf.ValidateBasic() {
		return false
	}
	ec := V.Curve()
	ecParams := ec.Params()
	q := ecParams.N
	g := crypto.NewECPointNoCurveCheck(ec, ecParams.Gx, ecParams.Gy)

	var c *big.Int
	{
		cHash := common.SHA512_256i(V.X(), V.Y(), R.X(), R.Y(), g.X(), g.Y(), pf.Alpha.X(), pf.Alpha.Y())
		c = common.RejectionSample(q, cHash)
	}
	tR := R.ScalarMult(pf.T)
	uG := crypto.ScalarBaseMult(ec, pf.U)
	tRuG, _ := tR.Add(uG) // already on the curve.

	Vc := V.ScalarMult(c)
	aVc, err := pf.Alpha.Add(Vc)
	if err != nil {
		return false
	}
	return tRuG.X().Cmp(aVc.X()) == 0 && tRuG.Y().Cmp(aVc.Y()) == 0
}

func (pf *ZKVProof) ValidateBasic() bool {
	return pf.Alpha != nil && pf.T != nil && pf.U != nil && pf.Alpha.ValidateBasic()
}
=======
// Copyright © 2019 Binance
//
// This file is part of Binance. The full Binance copyright notice, including
// terms governing use, modification, and redistribution, is contained in the
// file LICENSE at the root of the source code distribution tree.

package schnorr

import (
	"errors"
	"math/big"

	"github.com/bnb-chain/tss-lib/common"
	"github.com/bnb-chain/tss-lib/crypto"
)

type (
	ZKProof struct {
		Alpha *crypto.ECPoint
		T     *big.Int
	}

	ZKVProof struct {
		Alpha *crypto.ECPoint
		T, U  *big.Int
	}
)

// NewZKProof constructs a new Schnorr ZK proof of knowledge of the discrete logarithm (GG18Spec Fig. 16)
func NewZKProof(x *big.Int, X *crypto.ECPoint) (*ZKProof, error) {
	if x == nil || X == nil || !X.ValidateBasic() {
		return nil, errors.New("ZKProof constructor received nil or invalid value(s)")
	}
	ec := X.Curve()
	ecParams := ec.Params()
	q := ecParams.N
	g := crypto.NewECPointNoCurveCheck(ec, ecParams.Gx, ecParams.Gy) // already on the curve.

	a := common.GetRandomPositiveInt(q)
	alpha := crypto.ScalarBaseMult(ec, a)

	var c *big.Int
	{
		cHash := common.SHA512_256i(X.X(), X.Y(), g.X(), g.Y(), alpha.X(), alpha.Y())
		c = common.RejectionSample(q, cHash)
	}
	t := new(big.Int).Mul(c, x)
	t = common.ModInt(q).Add(a, t)

	return &ZKProof{Alpha: alpha, T: t}, nil
}

// NewZKProof verifies a new Schnorr ZK proof of knowledge of the discrete logarithm (GG18Spec Fig. 16)
func (pf *ZKProof) Verify(X *crypto.ECPoint) bool {
	if pf == nil || !pf.ValidateBasic() {
		return false
	}
	ec := X.Curve()
	ecParams := ec.Params()
	q := ecParams.N
	g := crypto.NewECPointNoCurveCheck(ec, ecParams.Gx, ecParams.Gy)

	var c *big.Int
	{
		cHash := common.SHA512_256i(X.X(), X.Y(), g.X(), g.Y(), pf.Alpha.X(), pf.Alpha.Y())
		c = common.RejectionSample(q, cHash)
	}
	tG := crypto.ScalarBaseMult(ec, pf.T)
	Xc := X.ScalarMult(c)
	aXc, err := pf.Alpha.Add(Xc)
	if err != nil {
		return false
	}
	return aXc.X().Cmp(tG.X()) == 0 && aXc.Y().Cmp(tG.Y()) == 0
}

func (pf *ZKProof) ValidateBasic() bool {
	return pf.T != nil && pf.Alpha != nil
}

// NewZKProof constructs a new Schnorr ZK proof of knowledge s_i, l_i such that V_i = R^s_i, g^l_i (GG18Spec Fig. 17)
func NewZKVProof(V, R *crypto.ECPoint, s, l *big.Int) (*ZKVProof, error) {
	if V == nil || R == nil || s == nil || l == nil || !V.ValidateBasic() || !R.ValidateBasic() {
		return nil, errors.New("ZKVProof constructor received nil value(s)")
	}
	ec := V.Curve()
	ecParams := ec.Params()
	q := ecParams.N
	g := crypto.NewECPointNoCurveCheck(ec, ecParams.Gx, ecParams.Gy)

	a, b := common.GetRandomPositiveInt(q), common.GetRandomPositiveInt(q)
	aR := R.ScalarMult(a)
	bG := crypto.ScalarBaseMult(ec, b)
	alpha, _ := aR.Add(bG) // already on the curve.

	var c *big.Int
	{
		cHash := common.SHA512_256i(V.X(), V.Y(), R.X(), R.Y(), g.X(), g.Y(), alpha.X(), alpha.Y())
		c = common.RejectionSample(q, cHash)
	}
	modQ := common.ModInt(q)
	t := modQ.Add(a, new(big.Int).Mul(c, s))
	u := modQ.Add(b, new(big.Int).Mul(c, l))

	return &ZKVProof{Alpha: alpha, T: t, U: u}, nil
}

func (pf *ZKVProof) Verify(V, R *crypto.ECPoint) bool {
	if pf == nil || !pf.ValidateBasic() {
		return false
	}
	ec := V.Curve()
	ecParams := ec.Params()
	q := ecParams.N
	g := crypto.NewECPointNoCurveCheck(ec, ecParams.Gx, ecParams.Gy)

	var c *big.Int
	{
		cHash := common.SHA512_256i(V.X(), V.Y(), R.X(), R.Y(), g.X(), g.Y(), pf.Alpha.X(), pf.Alpha.Y())
		c = common.RejectionSample(q, cHash)
	}
	tR := R.ScalarMult(pf.T)
	uG := crypto.ScalarBaseMult(ec, pf.U)
	tRuG, _ := tR.Add(uG) // already on the curve.

	Vc := V.ScalarMult(c)
	aVc, err := pf.Alpha.Add(Vc)
	if err != nil {
		return false
	}
	return tRuG.X().Cmp(aVc.X()) == 0 && tRuG.Y().Cmp(aVc.Y()) == 0
}

func (pf *ZKVProof) ValidateBasic() bool {
	return pf.Alpha != nil && pf.T != nil && pf.U != nil && pf.Alpha.ValidateBasic()
}
>>>>>>> 3d95e54c
<|MERGE_RESOLUTION|>--- conflicted
+++ resolved
@@ -1,4 +1,3 @@
-<<<<<<< HEAD
 // Copyright © 2019 Binance
 //
 // This file is part of Binance. The full Binance copyright notice, including
@@ -134,142 +133,4 @@
 
 func (pf *ZKVProof) ValidateBasic() bool {
 	return pf.Alpha != nil && pf.T != nil && pf.U != nil && pf.Alpha.ValidateBasic()
-}
-=======
-// Copyright © 2019 Binance
-//
-// This file is part of Binance. The full Binance copyright notice, including
-// terms governing use, modification, and redistribution, is contained in the
-// file LICENSE at the root of the source code distribution tree.
-
-package schnorr
-
-import (
-	"errors"
-	"math/big"
-
-	"github.com/bnb-chain/tss-lib/common"
-	"github.com/bnb-chain/tss-lib/crypto"
-)
-
-type (
-	ZKProof struct {
-		Alpha *crypto.ECPoint
-		T     *big.Int
-	}
-
-	ZKVProof struct {
-		Alpha *crypto.ECPoint
-		T, U  *big.Int
-	}
-)
-
-// NewZKProof constructs a new Schnorr ZK proof of knowledge of the discrete logarithm (GG18Spec Fig. 16)
-func NewZKProof(x *big.Int, X *crypto.ECPoint) (*ZKProof, error) {
-	if x == nil || X == nil || !X.ValidateBasic() {
-		return nil, errors.New("ZKProof constructor received nil or invalid value(s)")
-	}
-	ec := X.Curve()
-	ecParams := ec.Params()
-	q := ecParams.N
-	g := crypto.NewECPointNoCurveCheck(ec, ecParams.Gx, ecParams.Gy) // already on the curve.
-
-	a := common.GetRandomPositiveInt(q)
-	alpha := crypto.ScalarBaseMult(ec, a)
-
-	var c *big.Int
-	{
-		cHash := common.SHA512_256i(X.X(), X.Y(), g.X(), g.Y(), alpha.X(), alpha.Y())
-		c = common.RejectionSample(q, cHash)
-	}
-	t := new(big.Int).Mul(c, x)
-	t = common.ModInt(q).Add(a, t)
-
-	return &ZKProof{Alpha: alpha, T: t}, nil
-}
-
-// NewZKProof verifies a new Schnorr ZK proof of knowledge of the discrete logarithm (GG18Spec Fig. 16)
-func (pf *ZKProof) Verify(X *crypto.ECPoint) bool {
-	if pf == nil || !pf.ValidateBasic() {
-		return false
-	}
-	ec := X.Curve()
-	ecParams := ec.Params()
-	q := ecParams.N
-	g := crypto.NewECPointNoCurveCheck(ec, ecParams.Gx, ecParams.Gy)
-
-	var c *big.Int
-	{
-		cHash := common.SHA512_256i(X.X(), X.Y(), g.X(), g.Y(), pf.Alpha.X(), pf.Alpha.Y())
-		c = common.RejectionSample(q, cHash)
-	}
-	tG := crypto.ScalarBaseMult(ec, pf.T)
-	Xc := X.ScalarMult(c)
-	aXc, err := pf.Alpha.Add(Xc)
-	if err != nil {
-		return false
-	}
-	return aXc.X().Cmp(tG.X()) == 0 && aXc.Y().Cmp(tG.Y()) == 0
-}
-
-func (pf *ZKProof) ValidateBasic() bool {
-	return pf.T != nil && pf.Alpha != nil
-}
-
-// NewZKProof constructs a new Schnorr ZK proof of knowledge s_i, l_i such that V_i = R^s_i, g^l_i (GG18Spec Fig. 17)
-func NewZKVProof(V, R *crypto.ECPoint, s, l *big.Int) (*ZKVProof, error) {
-	if V == nil || R == nil || s == nil || l == nil || !V.ValidateBasic() || !R.ValidateBasic() {
-		return nil, errors.New("ZKVProof constructor received nil value(s)")
-	}
-	ec := V.Curve()
-	ecParams := ec.Params()
-	q := ecParams.N
-	g := crypto.NewECPointNoCurveCheck(ec, ecParams.Gx, ecParams.Gy)
-
-	a, b := common.GetRandomPositiveInt(q), common.GetRandomPositiveInt(q)
-	aR := R.ScalarMult(a)
-	bG := crypto.ScalarBaseMult(ec, b)
-	alpha, _ := aR.Add(bG) // already on the curve.
-
-	var c *big.Int
-	{
-		cHash := common.SHA512_256i(V.X(), V.Y(), R.X(), R.Y(), g.X(), g.Y(), alpha.X(), alpha.Y())
-		c = common.RejectionSample(q, cHash)
-	}
-	modQ := common.ModInt(q)
-	t := modQ.Add(a, new(big.Int).Mul(c, s))
-	u := modQ.Add(b, new(big.Int).Mul(c, l))
-
-	return &ZKVProof{Alpha: alpha, T: t, U: u}, nil
-}
-
-func (pf *ZKVProof) Verify(V, R *crypto.ECPoint) bool {
-	if pf == nil || !pf.ValidateBasic() {
-		return false
-	}
-	ec := V.Curve()
-	ecParams := ec.Params()
-	q := ecParams.N
-	g := crypto.NewECPointNoCurveCheck(ec, ecParams.Gx, ecParams.Gy)
-
-	var c *big.Int
-	{
-		cHash := common.SHA512_256i(V.X(), V.Y(), R.X(), R.Y(), g.X(), g.Y(), pf.Alpha.X(), pf.Alpha.Y())
-		c = common.RejectionSample(q, cHash)
-	}
-	tR := R.ScalarMult(pf.T)
-	uG := crypto.ScalarBaseMult(ec, pf.U)
-	tRuG, _ := tR.Add(uG) // already on the curve.
-
-	Vc := V.ScalarMult(c)
-	aVc, err := pf.Alpha.Add(Vc)
-	if err != nil {
-		return false
-	}
-	return tRuG.X().Cmp(aVc.X()) == 0 && tRuG.Y().Cmp(aVc.Y()) == 0
-}
-
-func (pf *ZKVProof) ValidateBasic() bool {
-	return pf.Alpha != nil && pf.T != nil && pf.U != nil && pf.Alpha.ValidateBasic()
-}
->>>>>>> 3d95e54c
+}