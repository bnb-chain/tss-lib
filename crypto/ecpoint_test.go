<<<<<<< HEAD
// Copyright © 2019 Binance
//
// This file is part of Binance. The full Binance copyright notice, including
// terms governing use, modification, and redistribution, is contained in the
// file LICENSE at the root of the source code distribution tree.

package crypto_test

import (
	"encoding/hex"
	"encoding/json"
	"math/big"
	"reflect"
	"testing"

	"github.com/btcsuite/btcd/btcec"
	"github.com/decred/dcrd/dcrec/edwards/v2"
	"github.com/stretchr/testify/assert"

	. "github.com/binance-chain/tss-lib/crypto"
	"github.com/binance-chain/tss-lib/tss"
)

func TestFlattenECPoints(t *testing.T) {
	type args struct {
		in []*ECPoint
	}
	tests := []struct {
		name    string
		args    args
		want    []*big.Int
		wantErr bool
	}{{
		name: "flatten with 2 points (happy)",
		args: args{[]*ECPoint{
			NewECPointNoCurveCheck(tss.EC(), big.NewInt(1), big.NewInt(2)),
			NewECPointNoCurveCheck(tss.EC(), big.NewInt(3), big.NewInt(4)),
		}},
		want: []*big.Int{big.NewInt(1), big.NewInt(2), big.NewInt(3), big.NewInt(4)},
	}, {
		name: "flatten with nil point (expects err)",
		args: args{[]*ECPoint{
			NewECPointNoCurveCheck(tss.EC(), big.NewInt(1), big.NewInt(2)),
			nil,
			NewECPointNoCurveCheck(tss.EC(), big.NewInt(3), big.NewInt(4))},
		},
		want:    nil,
		wantErr: true,
	}, {
		name: "flatten with nil coordinate (expects err)",
		args: args{[]*ECPoint{
			NewECPointNoCurveCheck(tss.EC(), big.NewInt(1), big.NewInt(2)),
			NewECPointNoCurveCheck(tss.EC(), nil, big.NewInt(4))},
		},
		want:    nil,
		wantErr: true,
	}, {
		name:    "flatten with nil `in` slice",
		args:    args{nil},
		want:    nil,
		wantErr: true,
	}}
	for _, tt := range tests {
		t.Run(tt.name, func(t *testing.T) {
			got, err := FlattenECPoints(tt.args.in)
			if (err != nil) != tt.wantErr {
				t.Errorf("FlattenECPoints() error = %v, wantErr %v", err, tt.wantErr)
				return
			}
			if !reflect.DeepEqual(got, tt.want) {
				t.Errorf("FlattenECPoints() = %v, want %v", got, tt.want)
			}
		})
	}
}

func TestUnFlattenECPoints(t *testing.T) {
	type args struct {
		in []*big.Int
	}
	tests := []struct {
		name    string
		args    args
		want    []*ECPoint
		wantErr bool
	}{{
		name: "un-flatten 2 points (happy)",
		args: args{[]*big.Int{big.NewInt(1), big.NewInt(2), big.NewInt(3), big.NewInt(4)}},
		want: []*ECPoint{
			NewECPointNoCurveCheck(tss.EC(), big.NewInt(1), big.NewInt(2)),
			NewECPointNoCurveCheck(tss.EC(), big.NewInt(3), big.NewInt(4)),
		},
	}, {
		name:    "un-flatten uneven len(points) (expects err)",
		args:    args{[]*big.Int{big.NewInt(1), big.NewInt(2), big.NewInt(3)}},
		want:    nil,
		wantErr: true,
	}, {
		name:    "un-flatten with nil coordinate (expects err)",
		args:    args{[]*big.Int{big.NewInt(1), big.NewInt(2), big.NewInt(3), nil}},
		want:    nil,
		wantErr: true,
	}, {
		name:    "flatten with nil `in` slice",
		args:    args{nil},
		want:    nil,
		wantErr: true,
	}}
	for _, tt := range tests {
		t.Run(tt.name, func(t *testing.T) {
			got, err := UnFlattenECPoints(tss.EC(), tt.args.in, true)
			if (err != nil) != tt.wantErr {
				t.Errorf("UnFlattenECPoints() error = %v, wantErr %v", err, tt.wantErr)
				return
			}
			if !reflect.DeepEqual(got, tt.want) {
				t.Errorf("UnFlattenECPoints() = %v, want %v", got, tt.want)
			}
		})
	}
}

func TestS256EcpointJsonSerialization(t *testing.T) {
	ec := btcec.S256()
	tss.RegisterCurve("secp256k1", ec)

	pubKeyBytes, err := hex.DecodeString("03935336acb03b2b801d8f8ac5e92c56c4f6e93319901fdfffba9d340a874e2879")
	assert.NoError(t, err)
	pbk, err := btcec.ParsePubKey(pubKeyBytes, btcec.S256())
	assert.NoError(t, err)

	point, err := NewECPoint(ec, pbk.X, pbk.Y)
	assert.NoError(t, err)
	bz, err := json.Marshal(point)
	assert.NoError(t, err)
	assert.True(t, len(bz) > 0)

	var umpoint ECPoint
	err = json.Unmarshal(bz, &umpoint)
	assert.NoError(t, err)

	assert.True(t, point.Equals(&umpoint))
	assert.True(t, reflect.TypeOf(point.Curve()) == reflect.TypeOf(umpoint.Curve()))
}

func TestEdwardsEcpointJsonSerialization(t *testing.T) {
	ec := edwards.Edwards()
	tss.RegisterCurve("ed25519", ec)

	pubKeyBytes, err := hex.DecodeString("ae1e5bf5f3d6bf58b5c222088671fcbe78b437e28fae944c793897b26091f249")
	assert.NoError(t, err)
	pbk, err := edwards.ParsePubKey(pubKeyBytes)
	assert.NoError(t, err)

	point, err := NewECPoint(ec, pbk.X, pbk.Y)
	assert.NoError(t, err)
	bz, err := json.Marshal(point)
	assert.NoError(t, err)
	assert.True(t, len(bz) > 0)

	var umpoint ECPoint
	err = json.Unmarshal(bz, &umpoint)
	assert.NoError(t, err)

	assert.True(t, point.Equals(&umpoint))
	assert.True(t, reflect.TypeOf(point.Curve()) == reflect.TypeOf(umpoint.Curve()))
}
=======
// Copyright © 2019 Binance
//
// This file is part of Binance. The full Binance copyright notice, including
// terms governing use, modification, and redistribution, is contained in the
// file LICENSE at the root of the source code distribution tree.

package crypto_test

import (
	"encoding/hex"
	"encoding/json"
	"math/big"
	"reflect"
	"testing"

	"github.com/btcsuite/btcd/btcec"
	"github.com/decred/dcrd/dcrec/edwards/v2"
	"github.com/stretchr/testify/assert"

	. "github.com/bnb-chain/tss-lib/crypto"
	"github.com/bnb-chain/tss-lib/tss"
)

func TestFlattenECPoints(t *testing.T) {
	type args struct {
		in []*ECPoint
	}
	tests := []struct {
		name    string
		args    args
		want    []*big.Int
		wantErr bool
	}{{
		name: "flatten with 2 points (happy)",
		args: args{[]*ECPoint{
			NewECPointNoCurveCheck(tss.EC(), big.NewInt(1), big.NewInt(2)),
			NewECPointNoCurveCheck(tss.EC(), big.NewInt(3), big.NewInt(4)),
		}},
		want: []*big.Int{big.NewInt(1), big.NewInt(2), big.NewInt(3), big.NewInt(4)},
	}, {
		name: "flatten with nil point (expects err)",
		args: args{[]*ECPoint{
			NewECPointNoCurveCheck(tss.EC(), big.NewInt(1), big.NewInt(2)),
			nil,
			NewECPointNoCurveCheck(tss.EC(), big.NewInt(3), big.NewInt(4))},
		},
		want:    nil,
		wantErr: true,
	}, {
		name: "flatten with nil coordinate (expects err)",
		args: args{[]*ECPoint{
			NewECPointNoCurveCheck(tss.EC(), big.NewInt(1), big.NewInt(2)),
			NewECPointNoCurveCheck(tss.EC(), nil, big.NewInt(4))},
		},
		want:    nil,
		wantErr: true,
	}, {
		name:    "flatten with nil `in` slice",
		args:    args{nil},
		want:    nil,
		wantErr: true,
	}}
	for _, tt := range tests {
		t.Run(tt.name, func(t *testing.T) {
			got, err := FlattenECPoints(tt.args.in)
			if (err != nil) != tt.wantErr {
				t.Errorf("FlattenECPoints() error = %v, wantErr %v", err, tt.wantErr)
				return
			}
			if !reflect.DeepEqual(got, tt.want) {
				t.Errorf("FlattenECPoints() = %v, want %v", got, tt.want)
			}
		})
	}
}

func TestUnFlattenECPoints(t *testing.T) {
	type args struct {
		in []*big.Int
	}
	tests := []struct {
		name    string
		args    args
		want    []*ECPoint
		wantErr bool
	}{{
		name: "un-flatten 2 points (happy)",
		args: args{[]*big.Int{big.NewInt(1), big.NewInt(2), big.NewInt(3), big.NewInt(4)}},
		want: []*ECPoint{
			NewECPointNoCurveCheck(tss.EC(), big.NewInt(1), big.NewInt(2)),
			NewECPointNoCurveCheck(tss.EC(), big.NewInt(3), big.NewInt(4)),
		},
	}, {
		name:    "un-flatten uneven len(points) (expects err)",
		args:    args{[]*big.Int{big.NewInt(1), big.NewInt(2), big.NewInt(3)}},
		want:    nil,
		wantErr: true,
	}, {
		name:    "un-flatten with nil coordinate (expects err)",
		args:    args{[]*big.Int{big.NewInt(1), big.NewInt(2), big.NewInt(3), nil}},
		want:    nil,
		wantErr: true,
	}, {
		name:    "flatten with nil `in` slice",
		args:    args{nil},
		want:    nil,
		wantErr: true,
	}}
	for _, tt := range tests {
		t.Run(tt.name, func(t *testing.T) {
			got, err := UnFlattenECPoints(tss.EC(), tt.args.in, true)
			if (err != nil) != tt.wantErr {
				t.Errorf("UnFlattenECPoints() error = %v, wantErr %v", err, tt.wantErr)
				return
			}
			if !reflect.DeepEqual(got, tt.want) {
				t.Errorf("UnFlattenECPoints() = %v, want %v", got, tt.want)
			}
		})
	}
}

func TestS256EcpointJsonSerialization(t *testing.T) {
	ec := btcec.S256()
	tss.RegisterCurve("secp256k1", ec)

	pubKeyBytes, err := hex.DecodeString("03935336acb03b2b801d8f8ac5e92c56c4f6e93319901fdfffba9d340a874e2879")
	assert.NoError(t, err)
	pbk, err := btcec.ParsePubKey(pubKeyBytes, btcec.S256())
	assert.NoError(t, err)

	point, err := NewECPoint(ec, pbk.X, pbk.Y)
	assert.NoError(t, err)
	bz, err := json.Marshal(point)
	assert.NoError(t, err)
	assert.True(t, len(bz) > 0)

	var umpoint ECPoint
	err = json.Unmarshal(bz, &umpoint)
	assert.NoError(t, err)

	assert.True(t, point.Equals(&umpoint))
	assert.True(t, reflect.TypeOf(point.Curve()) == reflect.TypeOf(umpoint.Curve()))
}

func TestEdwardsEcpointJsonSerialization(t *testing.T) {
	ec := edwards.Edwards()
	tss.RegisterCurve("ed25519", ec)

	pubKeyBytes, err := hex.DecodeString("ae1e5bf5f3d6bf58b5c222088671fcbe78b437e28fae944c793897b26091f249")
	assert.NoError(t, err)
	pbk, err := edwards.ParsePubKey(pubKeyBytes)
	assert.NoError(t, err)

	point, err := NewECPoint(ec, pbk.X, pbk.Y)
	assert.NoError(t, err)
	bz, err := json.Marshal(point)
	assert.NoError(t, err)
	assert.True(t, len(bz) > 0)

	var umpoint ECPoint
	err = json.Unmarshal(bz, &umpoint)
	assert.NoError(t, err)

	assert.True(t, point.Equals(&umpoint))
	assert.True(t, reflect.TypeOf(point.Curve()) == reflect.TypeOf(umpoint.Curve()))
}
>>>>>>> 3d95e54c
<|MERGE_RESOLUTION|>--- conflicted
+++ resolved
@@ -1,4 +1,3 @@
-<<<<<<< HEAD
 // Copyright © 2019 Binance
 //
 // This file is part of Binance. The full Binance copyright notice, including
@@ -165,173 +164,4 @@
 
 	assert.True(t, point.Equals(&umpoint))
 	assert.True(t, reflect.TypeOf(point.Curve()) == reflect.TypeOf(umpoint.Curve()))
-}
-=======
-// Copyright © 2019 Binance
-//
-// This file is part of Binance. The full Binance copyright notice, including
-// terms governing use, modification, and redistribution, is contained in the
-// file LICENSE at the root of the source code distribution tree.
-
-package crypto_test
-
-import (
-	"encoding/hex"
-	"encoding/json"
-	"math/big"
-	"reflect"
-	"testing"
-
-	"github.com/btcsuite/btcd/btcec"
-	"github.com/decred/dcrd/dcrec/edwards/v2"
-	"github.com/stretchr/testify/assert"
-
-	. "github.com/bnb-chain/tss-lib/crypto"
-	"github.com/bnb-chain/tss-lib/tss"
-)
-
-func TestFlattenECPoints(t *testing.T) {
-	type args struct {
-		in []*ECPoint
-	}
-	tests := []struct {
-		name    string
-		args    args
-		want    []*big.Int
-		wantErr bool
-	}{{
-		name: "flatten with 2 points (happy)",
-		args: args{[]*ECPoint{
-			NewECPointNoCurveCheck(tss.EC(), big.NewInt(1), big.NewInt(2)),
-			NewECPointNoCurveCheck(tss.EC(), big.NewInt(3), big.NewInt(4)),
-		}},
-		want: []*big.Int{big.NewInt(1), big.NewInt(2), big.NewInt(3), big.NewInt(4)},
-	}, {
-		name: "flatten with nil point (expects err)",
-		args: args{[]*ECPoint{
-			NewECPointNoCurveCheck(tss.EC(), big.NewInt(1), big.NewInt(2)),
-			nil,
-			NewECPointNoCurveCheck(tss.EC(), big.NewInt(3), big.NewInt(4))},
-		},
-		want:    nil,
-		wantErr: true,
-	}, {
-		name: "flatten with nil coordinate (expects err)",
-		args: args{[]*ECPoint{
-			NewECPointNoCurveCheck(tss.EC(), big.NewInt(1), big.NewInt(2)),
-			NewECPointNoCurveCheck(tss.EC(), nil, big.NewInt(4))},
-		},
-		want:    nil,
-		wantErr: true,
-	}, {
-		name:    "flatten with nil `in` slice",
-		args:    args{nil},
-		want:    nil,
-		wantErr: true,
-	}}
-	for _, tt := range tests {
-		t.Run(tt.name, func(t *testing.T) {
-			got, err := FlattenECPoints(tt.args.in)
-			if (err != nil) != tt.wantErr {
-				t.Errorf("FlattenECPoints() error = %v, wantErr %v", err, tt.wantErr)
-				return
-			}
-			if !reflect.DeepEqual(got, tt.want) {
-				t.Errorf("FlattenECPoints() = %v, want %v", got, tt.want)
-			}
-		})
-	}
-}
-
-func TestUnFlattenECPoints(t *testing.T) {
-	type args struct {
-		in []*big.Int
-	}
-	tests := []struct {
-		name    string
-		args    args
-		want    []*ECPoint
-		wantErr bool
-	}{{
-		name: "un-flatten 2 points (happy)",
-		args: args{[]*big.Int{big.NewInt(1), big.NewInt(2), big.NewInt(3), big.NewInt(4)}},
-		want: []*ECPoint{
-			NewECPointNoCurveCheck(tss.EC(), big.NewInt(1), big.NewInt(2)),
-			NewECPointNoCurveCheck(tss.EC(), big.NewInt(3), big.NewInt(4)),
-		},
-	}, {
-		name:    "un-flatten uneven len(points) (expects err)",
-		args:    args{[]*big.Int{big.NewInt(1), big.NewInt(2), big.NewInt(3)}},
-		want:    nil,
-		wantErr: true,
-	}, {
-		name:    "un-flatten with nil coordinate (expects err)",
-		args:    args{[]*big.Int{big.NewInt(1), big.NewInt(2), big.NewInt(3), nil}},
-		want:    nil,
-		wantErr: true,
-	}, {
-		name:    "flatten with nil `in` slice",
-		args:    args{nil},
-		want:    nil,
-		wantErr: true,
-	}}
-	for _, tt := range tests {
-		t.Run(tt.name, func(t *testing.T) {
-			got, err := UnFlattenECPoints(tss.EC(), tt.args.in, true)
-			if (err != nil) != tt.wantErr {
-				t.Errorf("UnFlattenECPoints() error = %v, wantErr %v", err, tt.wantErr)
-				return
-			}
-			if !reflect.DeepEqual(got, tt.want) {
-				t.Errorf("UnFlattenECPoints() = %v, want %v", got, tt.want)
-			}
-		})
-	}
-}
-
-func TestS256EcpointJsonSerialization(t *testing.T) {
-	ec := btcec.S256()
-	tss.RegisterCurve("secp256k1", ec)
-
-	pubKeyBytes, err := hex.DecodeString("03935336acb03b2b801d8f8ac5e92c56c4f6e93319901fdfffba9d340a874e2879")
-	assert.NoError(t, err)
-	pbk, err := btcec.ParsePubKey(pubKeyBytes, btcec.S256())
-	assert.NoError(t, err)
-
-	point, err := NewECPoint(ec, pbk.X, pbk.Y)
-	assert.NoError(t, err)
-	bz, err := json.Marshal(point)
-	assert.NoError(t, err)
-	assert.True(t, len(bz) > 0)
-
-	var umpoint ECPoint
-	err = json.Unmarshal(bz, &umpoint)
-	assert.NoError(t, err)
-
-	assert.True(t, point.Equals(&umpoint))
-	assert.True(t, reflect.TypeOf(point.Curve()) == reflect.TypeOf(umpoint.Curve()))
-}
-
-func TestEdwardsEcpointJsonSerialization(t *testing.T) {
-	ec := edwards.Edwards()
-	tss.RegisterCurve("ed25519", ec)
-
-	pubKeyBytes, err := hex.DecodeString("ae1e5bf5f3d6bf58b5c222088671fcbe78b437e28fae944c793897b26091f249")
-	assert.NoError(t, err)
-	pbk, err := edwards.ParsePubKey(pubKeyBytes)
-	assert.NoError(t, err)
-
-	point, err := NewECPoint(ec, pbk.X, pbk.Y)
-	assert.NoError(t, err)
-	bz, err := json.Marshal(point)
-	assert.NoError(t, err)
-	assert.True(t, len(bz) > 0)
-
-	var umpoint ECPoint
-	err = json.Unmarshal(bz, &umpoint)
-	assert.NoError(t, err)
-
-	assert.True(t, point.Equals(&umpoint))
-	assert.True(t, reflect.TypeOf(point.Curve()) == reflect.TypeOf(umpoint.Curve()))
-}
->>>>>>> 3d95e54c
+}