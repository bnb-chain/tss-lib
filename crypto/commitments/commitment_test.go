--- conflicted
+++ resolved
@@ -1,4 +1,3 @@
-<<<<<<< HEAD
 // Copyright © 2019 Binance
 //
 // This file is part of Binance. The full Binance copyright notice, including
@@ -36,44 +35,4 @@
 	assert.True(t, pass, "must pass")
 
 	assert.NotZero(t, len(secrets), "len(secrets) must be non-zero")
-}
-=======
-// Copyright © 2019 Binance
-//
-// This file is part of Binance. The full Binance copyright notice, including
-// terms governing use, modification, and redistribution, is contained in the
-// file LICENSE at the root of the source code distribution tree.
-
-package commitments_test
-
-import (
-	"math/big"
-	"testing"
-
-	"github.com/stretchr/testify/assert"
-
-	. "github.com/bnb-chain/tss-lib/crypto/commitments"
-)
-
-func TestCreateVerify(t *testing.T) {
-	one := big.NewInt(1)
-	zero := big.NewInt(0)
-
-	commitment := NewHashCommitment(zero, one)
-	pass := commitment.Verify()
-
-	assert.True(t, pass, "must pass")
-}
-
-func TestDeCommit(t *testing.T) {
-	one := big.NewInt(1)
-	zero := big.NewInt(0)
-
-	commitment := NewHashCommitment(zero, one)
-	pass, secrets := commitment.DeCommit()
-
-	assert.True(t, pass, "must pass")
-
-	assert.NotZero(t, len(secrets), "len(secrets) must be non-zero")
-}
->>>>>>> 3d95e54c
+}