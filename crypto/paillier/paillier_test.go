<<<<<<< HEAD
// Copyright © 2019 Binance
//
// This file is part of Binance. The full Binance copyright notice, including
// terms governing use, modification, and redistribution, is contained in the
// file LICENSE at the root of the source code distribution tree.

package paillier_test

import (
	"math/big"
	"testing"
	"time"

	"github.com/stretchr/testify/assert"

	"github.com/binance-chain/tss-lib/common"
	"github.com/binance-chain/tss-lib/crypto"
	. "github.com/binance-chain/tss-lib/crypto/paillier"
	"github.com/binance-chain/tss-lib/tss"
)

// Using a modulus length of 2048 is recommended in the GG18 spec
const (
	testPaillierKeyLength = 2048
)

var (
	privateKey *PrivateKey
	publicKey  *PublicKey
)

func setUp(t *testing.T) {
	if privateKey != nil && publicKey != nil {
		return
	}
	var err error
	privateKey, publicKey, err = GenerateKeyPair(testPaillierKeyLength, 10*time.Minute)
	assert.NoError(t, err)
}

func TestGenerateKeyPair(t *testing.T) {
	setUp(t)
	assert.NotZero(t, publicKey)
	assert.NotZero(t, privateKey)
	t.Log(privateKey)
}

func TestEncrypt(t *testing.T) {
	setUp(t)
	cipher, err := publicKey.Encrypt(big.NewInt(1))
	assert.NoError(t, err, "must not error")
	assert.NotZero(t, cipher)
	t.Log(cipher)
}

func TestEncryptDecrypt(t *testing.T) {
	setUp(t)
	exp := big.NewInt(100)
	cypher, err := privateKey.Encrypt(exp)
	if err != nil {
		t.Error(err)
	}
	ret, err := privateKey.Decrypt(cypher)
	assert.NoError(t, err)
	assert.Equal(t, 0, exp.Cmp(ret),
		"wrong decryption ", ret, " is not ", exp)

	cypher = new(big.Int).Set(privateKey.N)
	_, err = privateKey.Decrypt(cypher)
	assert.Error(t, err)
}

func TestHomoMul(t *testing.T) {
	setUp(t)
	three, err := privateKey.Encrypt(big.NewInt(3))
	assert.NoError(t, err)

	// for HomoMul, the first argument `m` is not ciphered
	six := big.NewInt(6)

	cm, err := privateKey.HomoMult(six, three)
	assert.NoError(t, err)
	multiple, err := privateKey.Decrypt(cm)
	assert.NoError(t, err)

	// 3 * 6 = 18
	exp := int64(18)
	assert.Equal(t, 0, multiple.Cmp(big.NewInt(exp)))
}

func TestHomoAdd(t *testing.T) {
	setUp(t)
	num1 := big.NewInt(10)
	num2 := big.NewInt(32)

	one, _ := publicKey.Encrypt(num1)
	two, _ := publicKey.Encrypt(num2)

	ciphered, _ := publicKey.HomoAdd(one, two)

	plain, _ := privateKey.Decrypt(ciphered)

	assert.Equal(t, new(big.Int).Add(num1, num2), plain)
}

func TestProofVerify(t *testing.T) {
	setUp(t)
	ki := common.MustGetRandomInt(256)                     // index
	ui := common.GetRandomPositiveInt(tss.EC().Params().N) // ECDSA private
	yX, yY := tss.EC().ScalarBaseMult(ui.Bytes())          // ECDSA public
	proof := privateKey.Proof(ki, crypto.NewECPointNoCurveCheck(tss.EC(), yX, yY))
	res, err := proof.Verify(publicKey.N, ki, crypto.NewECPointNoCurveCheck(tss.EC(), yX, yY))
	assert.NoError(t, err)
	assert.True(t, res, "proof verify result must be true")
}

func TestProofVerifyFail(t *testing.T) {
	setUp(t)
	ki := common.MustGetRandomInt(256)                     // index
	ui := common.GetRandomPositiveInt(tss.EC().Params().N) // ECDSA private
	yX, yY := tss.EC().ScalarBaseMult(ui.Bytes())          // ECDSA public
	proof := privateKey.Proof(ki, crypto.NewECPointNoCurveCheck(tss.EC(), yX, yY))
	last := proof[len(proof)-1]
	last.Sub(last, big.NewInt(1))
	res, err := proof.Verify(publicKey.N, ki, crypto.NewECPointNoCurveCheck(tss.EC(), yX, yY))
	assert.NoError(t, err)
	assert.False(t, res, "proof verify result must be true")
}

func TestComputeL(t *testing.T) {
	u := big.NewInt(21)
	n := big.NewInt(3)

	expected := big.NewInt(6)
	actual := L(u, n)

	assert.Equal(t, 0, expected.Cmp(actual))
}

func TestGenerateXs(t *testing.T) {
	k := common.MustGetRandomInt(256)
	sX := common.MustGetRandomInt(256)
	sY := common.MustGetRandomInt(256)
	N := common.GetRandomPrimeInt(2048)

	xs := GenerateXs(13, k, N, crypto.NewECPointNoCurveCheck(tss.EC(), sX, sY))
	assert.Equal(t, 13, len(xs))
	for _, xi := range xs {
		assert.True(t, common.IsNumberInMultiplicativeGroup(N, xi))
	}
}
=======
// Copyright © 2019 Binance
//
// This file is part of Binance. The full Binance copyright notice, including
// terms governing use, modification, and redistribution, is contained in the
// file LICENSE at the root of the source code distribution tree.

package paillier_test

import (
	"context"
	"math/big"
	"testing"
	"time"

	"github.com/stretchr/testify/assert"

	"github.com/bnb-chain/tss-lib/common"
	"github.com/bnb-chain/tss-lib/crypto"
	. "github.com/bnb-chain/tss-lib/crypto/paillier"
	"github.com/bnb-chain/tss-lib/tss"
)

// Using a modulus length of 2048 is recommended in the GG18 spec
const (
	testPaillierKeyLength = 2048
)

var (
	privateKey *PrivateKey
	publicKey  *PublicKey
)

func setUp(t *testing.T) {
	if privateKey != nil && publicKey != nil {
		return
	}

	ctx, cancel := context.WithTimeout(context.Background(), 10*time.Minute)
	defer cancel()

	var err error
	privateKey, publicKey, err = GenerateKeyPair(ctx, testPaillierKeyLength)
	assert.NoError(t, err)
}

func TestGenerateKeyPair(t *testing.T) {
	setUp(t)
	assert.NotZero(t, publicKey)
	assert.NotZero(t, privateKey)
	t.Log(privateKey)
}

func TestEncrypt(t *testing.T) {
	setUp(t)
	cipher, err := publicKey.Encrypt(big.NewInt(1))
	assert.NoError(t, err, "must not error")
	assert.NotZero(t, cipher)
	t.Log(cipher)
}

func TestEncryptDecrypt(t *testing.T) {
	setUp(t)
	exp := big.NewInt(100)
	cypher, err := privateKey.Encrypt(exp)
	if err != nil {
		t.Error(err)
	}
	ret, err := privateKey.Decrypt(cypher)
	assert.NoError(t, err)
	assert.Equal(t, 0, exp.Cmp(ret),
		"wrong decryption ", ret, " is not ", exp)

	cypher = new(big.Int).Set(privateKey.N)
	_, err = privateKey.Decrypt(cypher)
	assert.Error(t, err)
}

func TestHomoMul(t *testing.T) {
	setUp(t)
	three, err := privateKey.Encrypt(big.NewInt(3))
	assert.NoError(t, err)

	// for HomoMul, the first argument `m` is not ciphered
	six := big.NewInt(6)

	cm, err := privateKey.HomoMult(six, three)
	assert.NoError(t, err)
	multiple, err := privateKey.Decrypt(cm)
	assert.NoError(t, err)

	// 3 * 6 = 18
	exp := int64(18)
	assert.Equal(t, 0, multiple.Cmp(big.NewInt(exp)))
}

func TestHomoAdd(t *testing.T) {
	setUp(t)
	num1 := big.NewInt(10)
	num2 := big.NewInt(32)

	one, _ := publicKey.Encrypt(num1)
	two, _ := publicKey.Encrypt(num2)

	ciphered, _ := publicKey.HomoAdd(one, two)

	plain, _ := privateKey.Decrypt(ciphered)

	assert.Equal(t, new(big.Int).Add(num1, num2), plain)
}

func TestProofVerify(t *testing.T) {
	setUp(t)
	ki := common.MustGetRandomInt(256)                     // index
	ui := common.GetRandomPositiveInt(tss.EC().Params().N) // ECDSA private
	yX, yY := tss.EC().ScalarBaseMult(ui.Bytes())          // ECDSA public
	proof := privateKey.Proof(ki, crypto.NewECPointNoCurveCheck(tss.EC(), yX, yY))
	res, err := proof.Verify(publicKey.N, ki, crypto.NewECPointNoCurveCheck(tss.EC(), yX, yY))
	assert.NoError(t, err)
	assert.True(t, res, "proof verify result must be true")
}

func TestProofVerifyFail(t *testing.T) {
	setUp(t)
	ki := common.MustGetRandomInt(256)                     // index
	ui := common.GetRandomPositiveInt(tss.EC().Params().N) // ECDSA private
	yX, yY := tss.EC().ScalarBaseMult(ui.Bytes())          // ECDSA public
	proof := privateKey.Proof(ki, crypto.NewECPointNoCurveCheck(tss.EC(), yX, yY))
	last := proof[len(proof)-1]
	last.Sub(last, big.NewInt(1))
	res, err := proof.Verify(publicKey.N, ki, crypto.NewECPointNoCurveCheck(tss.EC(), yX, yY))
	assert.NoError(t, err)
	assert.False(t, res, "proof verify result must be true")
}

func TestComputeL(t *testing.T) {
	u := big.NewInt(21)
	n := big.NewInt(3)

	expected := big.NewInt(6)
	actual := L(u, n)

	assert.Equal(t, 0, expected.Cmp(actual))
}

func TestGenerateXs(t *testing.T) {
	k := common.MustGetRandomInt(256)
	sX := common.MustGetRandomInt(256)
	sY := common.MustGetRandomInt(256)
	N := common.GetRandomPrimeInt(2048)

	xs := GenerateXs(13, k, N, crypto.NewECPointNoCurveCheck(tss.EC(), sX, sY))
	assert.Equal(t, 13, len(xs))
	for _, xi := range xs {
		assert.True(t, common.IsNumberInMultiplicativeGroup(N, xi))
	}
}
>>>>>>> 3d95e54c
<|MERGE_RESOLUTION|>--- conflicted
+++ resolved
@@ -1,156 +1,3 @@
-<<<<<<< HEAD
-// Copyright © 2019 Binance
-//
-// This file is part of Binance. The full Binance copyright notice, including
-// terms governing use, modification, and redistribution, is contained in the
-// file LICENSE at the root of the source code distribution tree.
-
-package paillier_test
-
-import (
-	"math/big"
-	"testing"
-	"time"
-
-	"github.com/stretchr/testify/assert"
-
-	"github.com/binance-chain/tss-lib/common"
-	"github.com/binance-chain/tss-lib/crypto"
-	. "github.com/binance-chain/tss-lib/crypto/paillier"
-	"github.com/binance-chain/tss-lib/tss"
-)
-
-// Using a modulus length of 2048 is recommended in the GG18 spec
-const (
-	testPaillierKeyLength = 2048
-)
-
-var (
-	privateKey *PrivateKey
-	publicKey  *PublicKey
-)
-
-func setUp(t *testing.T) {
-	if privateKey != nil && publicKey != nil {
-		return
-	}
-	var err error
-	privateKey, publicKey, err = GenerateKeyPair(testPaillierKeyLength, 10*time.Minute)
-	assert.NoError(t, err)
-}
-
-func TestGenerateKeyPair(t *testing.T) {
-	setUp(t)
-	assert.NotZero(t, publicKey)
-	assert.NotZero(t, privateKey)
-	t.Log(privateKey)
-}
-
-func TestEncrypt(t *testing.T) {
-	setUp(t)
-	cipher, err := publicKey.Encrypt(big.NewInt(1))
-	assert.NoError(t, err, "must not error")
-	assert.NotZero(t, cipher)
-	t.Log(cipher)
-}
-
-func TestEncryptDecrypt(t *testing.T) {
-	setUp(t)
-	exp := big.NewInt(100)
-	cypher, err := privateKey.Encrypt(exp)
-	if err != nil {
-		t.Error(err)
-	}
-	ret, err := privateKey.Decrypt(cypher)
-	assert.NoError(t, err)
-	assert.Equal(t, 0, exp.Cmp(ret),
-		"wrong decryption ", ret, " is not ", exp)
-
-	cypher = new(big.Int).Set(privateKey.N)
-	_, err = privateKey.Decrypt(cypher)
-	assert.Error(t, err)
-}
-
-func TestHomoMul(t *testing.T) {
-	setUp(t)
-	three, err := privateKey.Encrypt(big.NewInt(3))
-	assert.NoError(t, err)
-
-	// for HomoMul, the first argument `m` is not ciphered
-	six := big.NewInt(6)
-
-	cm, err := privateKey.HomoMult(six, three)
-	assert.NoError(t, err)
-	multiple, err := privateKey.Decrypt(cm)
-	assert.NoError(t, err)
-
-	// 3 * 6 = 18
-	exp := int64(18)
-	assert.Equal(t, 0, multiple.Cmp(big.NewInt(exp)))
-}
-
-func TestHomoAdd(t *testing.T) {
-	setUp(t)
-	num1 := big.NewInt(10)
-	num2 := big.NewInt(32)
-
-	one, _ := publicKey.Encrypt(num1)
-	two, _ := publicKey.Encrypt(num2)
-
-	ciphered, _ := publicKey.HomoAdd(one, two)
-
-	plain, _ := privateKey.Decrypt(ciphered)
-
-	assert.Equal(t, new(big.Int).Add(num1, num2), plain)
-}
-
-func TestProofVerify(t *testing.T) {
-	setUp(t)
-	ki := common.MustGetRandomInt(256)                     // index
-	ui := common.GetRandomPositiveInt(tss.EC().Params().N) // ECDSA private
-	yX, yY := tss.EC().ScalarBaseMult(ui.Bytes())          // ECDSA public
-	proof := privateKey.Proof(ki, crypto.NewECPointNoCurveCheck(tss.EC(), yX, yY))
-	res, err := proof.Verify(publicKey.N, ki, crypto.NewECPointNoCurveCheck(tss.EC(), yX, yY))
-	assert.NoError(t, err)
-	assert.True(t, res, "proof verify result must be true")
-}
-
-func TestProofVerifyFail(t *testing.T) {
-	setUp(t)
-	ki := common.MustGetRandomInt(256)                     // index
-	ui := common.GetRandomPositiveInt(tss.EC().Params().N) // ECDSA private
-	yX, yY := tss.EC().ScalarBaseMult(ui.Bytes())          // ECDSA public
-	proof := privateKey.Proof(ki, crypto.NewECPointNoCurveCheck(tss.EC(), yX, yY))
-	last := proof[len(proof)-1]
-	last.Sub(last, big.NewInt(1))
-	res, err := proof.Verify(publicKey.N, ki, crypto.NewECPointNoCurveCheck(tss.EC(), yX, yY))
-	assert.NoError(t, err)
-	assert.False(t, res, "proof verify result must be true")
-}
-
-func TestComputeL(t *testing.T) {
-	u := big.NewInt(21)
-	n := big.NewInt(3)
-
-	expected := big.NewInt(6)
-	actual := L(u, n)
-
-	assert.Equal(t, 0, expected.Cmp(actual))
-}
-
-func TestGenerateXs(t *testing.T) {
-	k := common.MustGetRandomInt(256)
-	sX := common.MustGetRandomInt(256)
-	sY := common.MustGetRandomInt(256)
-	N := common.GetRandomPrimeInt(2048)
-
-	xs := GenerateXs(13, k, N, crypto.NewECPointNoCurveCheck(tss.EC(), sX, sY))
-	assert.Equal(t, 13, len(xs))
-	for _, xi := range xs {
-		assert.True(t, common.IsNumberInMultiplicativeGroup(N, xi))
-	}
-}
-=======
 // Copyright © 2019 Binance
 //
 // This file is part of Binance. The full Binance copyright notice, including
@@ -167,10 +14,10 @@
 
 	"github.com/stretchr/testify/assert"
 
-	"github.com/bnb-chain/tss-lib/common"
-	"github.com/bnb-chain/tss-lib/crypto"
-	. "github.com/bnb-chain/tss-lib/crypto/paillier"
-	"github.com/bnb-chain/tss-lib/tss"
+	"github.com/binance-chain/tss-lib/common"
+	"github.com/binance-chain/tss-lib/crypto"
+	. "github.com/binance-chain/tss-lib/crypto/paillier"
+	"github.com/binance-chain/tss-lib/tss"
 )
 
 // Using a modulus length of 2048 is recommended in the GG18 spec
@@ -306,5 +153,4 @@
 	for _, xi := range xs {
 		assert.True(t, common.IsNumberInMultiplicativeGroup(N, xi))
 	}
-}
->>>>>>> 3d95e54c
+}