--- conflicted
+++ resolved
@@ -1,4 +1,3 @@
-<<<<<<< HEAD
 // Copyright © 2019 Binance
 //
 // This file is part of Binance. The full Binance copyright notice, including
@@ -17,13 +16,13 @@
 package paillier
 
 import (
+	"context"
 	"errors"
 	"fmt"
 	gmath "math"
 	"math/big"
 	"runtime"
 	"strconv"
-	"time"
 
 	"github.com/otiai10/primes"
 
@@ -46,6 +45,7 @@
 		PublicKey
 		LambdaN, // lcm(p-1, q-1)
 		PhiN *big.Int // (p-1) * (q-1)
+		P, Q *big.Int
 	}
 
 	// Proof uses the new GenerateXs method in GG18Spec (6)
@@ -66,7 +66,7 @@
 }
 
 // len is the length of the modulus (each prime = len / 2)
-func GenerateKeyPair(modulusBitLen int, timeout time.Duration, optionalConcurrency ...int) (privateKey *PrivateKey, publicKey *PublicKey, err error) {
+func GenerateKeyPair(ctx context.Context, modulusBitLen int, optionalConcurrency ...int) (privateKey *PrivateKey, publicKey *PublicKey, err error) {
 	var concurrency int
 	if 0 < len(optionalConcurrency) {
 		if 1 < len(optionalConcurrency) {
@@ -82,7 +82,7 @@
 	{
 		tmp := new(big.Int)
 		for {
-			sgps, err := common.GetRandomSafePrimesConcurrent(modulusBitLen/2, 2, timeout, concurrency)
+			sgps, err := common.GetRandomSafePrimesConcurrent(ctx, modulusBitLen/2, 2, concurrency)
 			if err != nil {
 				return nil, nil, err
 			}
@@ -104,7 +104,7 @@
 	lambdaN := new(big.Int).Div(phiN, gcd)
 
 	publicKey = &PublicKey{N: N}
-	privateKey = &PrivateKey{PublicKey: *publicKey, LambdaN: lambdaN, PhiN: phiN}
+	privateKey = &PrivateKey{PublicKey: *publicKey, LambdaN: lambdaN, PhiN: phiN, P: P, Q: Q}
 	return
 }
 
@@ -290,299 +290,4 @@
 		}
 	}
 	return ret
-}
-=======
-// Copyright © 2019 Binance
-//
-// This file is part of Binance. The full Binance copyright notice, including
-// terms governing use, modification, and redistribution, is contained in the
-// file LICENSE at the root of the source code distribution tree.
-
-// The Paillier Crypto-system is an additive crypto-system. This means that given two ciphertexts, one can perform operations equivalent to adding the respective plain texts.
-// Additionally, Paillier Crypto-system supports further computations:
-//
-// * Encrypted integers can be added together
-// * Encrypted integers can be multiplied by an unencrypted integer
-// * Encrypted integers and unencrypted integers can be added together
-//
-// Implementation adheres to GG18Spec (6)
-
-package paillier
-
-import (
-	"context"
-	"errors"
-	"fmt"
-	gmath "math"
-	"math/big"
-	"runtime"
-	"strconv"
-
-	"github.com/otiai10/primes"
-
-	"github.com/bnb-chain/tss-lib/common"
-	crypto2 "github.com/bnb-chain/tss-lib/crypto"
-)
-
-const (
-	ProofIters         = 13
-	verifyPrimesUntil  = 1000 // Verify uses primes <1000
-	pQBitLenDifference = 3    // >1020-bit P-Q
-)
-
-type (
-	PublicKey struct {
-		N *big.Int
-	}
-
-	PrivateKey struct {
-		PublicKey
-		LambdaN, // lcm(p-1, q-1)
-		PhiN *big.Int // (p-1) * (q-1)
-		P, Q *big.Int
-	}
-
-	// Proof uses the new GenerateXs method in GG18Spec (6)
-	Proof [ProofIters]*big.Int
-)
-
-var (
-	ErrMessageTooLong   = fmt.Errorf("the message is too large or < 0")
-	ErrMessageMalFormed = fmt.Errorf("the message is mal-formed")
-
-	zero = big.NewInt(0)
-	one  = big.NewInt(1)
-)
-
-func init() {
-	// init primes cache
-	_ = primes.Globally.Until(verifyPrimesUntil)
-}
-
-// len is the length of the modulus (each prime = len / 2)
-func GenerateKeyPair(ctx context.Context, modulusBitLen int, optionalConcurrency ...int) (privateKey *PrivateKey, publicKey *PublicKey, err error) {
-	var concurrency int
-	if 0 < len(optionalConcurrency) {
-		if 1 < len(optionalConcurrency) {
-			panic(errors.New("GeneratePreParams: expected 0 or 1 item in `optionalConcurrency`"))
-		}
-		concurrency = optionalConcurrency[0]
-	} else {
-		concurrency = runtime.NumCPU()
-	}
-
-	// KS-BTL-F-03: use two safe primes for P, Q
-	var P, Q, N *big.Int
-	{
-		tmp := new(big.Int)
-		for {
-			sgps, err := common.GetRandomSafePrimesConcurrent(ctx, modulusBitLen/2, 2, concurrency)
-			if err != nil {
-				return nil, nil, err
-			}
-			P, Q = sgps[0].SafePrime(), sgps[1].SafePrime()
-			// KS-BTL-F-03: check that p-q is also very large in order to avoid square-root attacks
-			if tmp.Sub(P, Q).BitLen() >= (modulusBitLen/2)-pQBitLenDifference {
-				break
-			}
-		}
-		N = tmp.Mul(P, Q)
-	}
-
-	// phiN = P-1 * Q-1
-	PMinus1, QMinus1 := new(big.Int).Sub(P, one), new(big.Int).Sub(Q, one)
-	phiN := new(big.Int).Mul(PMinus1, QMinus1)
-
-	// lambdaN = lcm(P−1, Q−1)
-	gcd := new(big.Int).GCD(nil, nil, PMinus1, QMinus1)
-	lambdaN := new(big.Int).Div(phiN, gcd)
-
-	publicKey = &PublicKey{N: N}
-	privateKey = &PrivateKey{PublicKey: *publicKey, LambdaN: lambdaN, PhiN: phiN, P: P, Q: Q}
-	return
-}
-
-// ----- //
-
-func (publicKey *PublicKey) EncryptAndReturnRandomness(m *big.Int) (c *big.Int, x *big.Int, err error) {
-	if m.Cmp(zero) == -1 || m.Cmp(publicKey.N) != -1 { // m < 0 || m >= N ?
-		return nil, nil, ErrMessageTooLong
-	}
-	x = common.GetRandomPositiveRelativelyPrimeInt(publicKey.N)
-	N2 := publicKey.NSquare()
-	// 1. gamma^m mod N2
-	Gm := new(big.Int).Exp(publicKey.Gamma(), m, N2)
-	// 2. x^N mod N2
-	xN := new(big.Int).Exp(x, publicKey.N, N2)
-	// 3. (1) * (2) mod N2
-	c = common.ModInt(N2).Mul(Gm, xN)
-	return
-}
-
-func (publicKey *PublicKey) Encrypt(m *big.Int) (c *big.Int, err error) {
-	c, _, err = publicKey.EncryptAndReturnRandomness(m)
-	return
-}
-
-func (publicKey *PublicKey) HomoMult(m, c1 *big.Int) (*big.Int, error) {
-	if m.Cmp(zero) == -1 || m.Cmp(publicKey.N) != -1 { // m < 0 || m >= N ?
-		return nil, ErrMessageTooLong
-	}
-	N2 := publicKey.NSquare()
-	if c1.Cmp(zero) == -1 || c1.Cmp(N2) != -1 { // c1 < 0 || c1 >= N2 ?
-		return nil, ErrMessageTooLong
-	}
-	// cipher^m mod N2
-	return common.ModInt(N2).Exp(c1, m), nil
-}
-
-func (publicKey *PublicKey) HomoAdd(c1, c2 *big.Int) (*big.Int, error) {
-	N2 := publicKey.NSquare()
-	if c1.Cmp(zero) == -1 || c1.Cmp(N2) != -1 { // c1 < 0 || c1 >= N2 ?
-		return nil, ErrMessageTooLong
-	}
-	if c2.Cmp(zero) == -1 || c2.Cmp(N2) != -1 { // c2 < 0 || c2 >= N2 ?
-		return nil, ErrMessageTooLong
-	}
-	// c1 * c2 mod N2
-	return common.ModInt(N2).Mul(c1, c2), nil
-}
-
-func (publicKey *PublicKey) NSquare() *big.Int {
-	return new(big.Int).Mul(publicKey.N, publicKey.N)
-}
-
-// AsInts returns the PublicKey serialised to a slice of *big.Int for hashing
-func (publicKey *PublicKey) AsInts() []*big.Int {
-	return []*big.Int{publicKey.N, publicKey.Gamma()}
-}
-
-// Gamma returns N+1
-func (publicKey *PublicKey) Gamma() *big.Int {
-	return new(big.Int).Add(publicKey.N, one)
-}
-
-// ----- //
-
-func (privateKey *PrivateKey) Decrypt(c *big.Int) (m *big.Int, err error) {
-	N2 := privateKey.NSquare()
-	if c.Cmp(zero) == -1 || c.Cmp(N2) != -1 { // c < 0 || c >= N2 ?
-		return nil, ErrMessageTooLong
-	}
-	cg := new(big.Int).GCD(nil, nil, c, N2)
-	if cg.Cmp(one) == 1 {
-		return nil, ErrMessageMalFormed
-	}
-	// 1. L(u) = (c^LambdaN-1 mod N2) / N
-	Lc := L(new(big.Int).Exp(c, privateKey.LambdaN, N2), privateKey.N)
-	// 2. L(u) = (Gamma^LambdaN-1 mod N2) / N
-	Lg := L(new(big.Int).Exp(privateKey.Gamma(), privateKey.LambdaN, N2), privateKey.N)
-	// 3. (1) * modInv(2) mod N
-	inv := new(big.Int).ModInverse(Lg, privateKey.N)
-	m = common.ModInt(privateKey.N).Mul(Lc, inv)
-	return
-}
-
-// ----- //
-
-// Proof is an implementation of Gennaro, R., Micciancio, D., Rabin, T.:
-// An efficient non-interactive statistical zero-knowledge proof system for quasi-safe prime products.
-// In: In Proc. of the 5th ACM Conference on Computer and Communications Security (CCS-98. Citeseer (1998)
-
-func (privateKey *PrivateKey) Proof(k *big.Int, ecdsaPub *crypto2.ECPoint) Proof {
-	var pi Proof
-	iters := ProofIters
-	xs := GenerateXs(iters, k, privateKey.N, ecdsaPub)
-	for i := 0; i < iters; i++ {
-		M := new(big.Int).ModInverse(privateKey.N, privateKey.PhiN)
-		pi[i] = new(big.Int).Exp(xs[i], M, privateKey.N)
-	}
-	return pi
-}
-
-func (pf Proof) Verify(pkN, k *big.Int, ecdsaPub *crypto2.ECPoint) (bool, error) {
-	iters := ProofIters
-	pch, xch := make(chan bool, 1), make(chan []*big.Int, 1) // buffered to allow early exit
-	prms := primes.Until(verifyPrimesUntil).List()           // uses cache primed in init()
-	go func(ch chan<- bool) {
-		for _, prm := range prms {
-			// If prm divides N then Return 0
-			if new(big.Int).Mod(pkN, big.NewInt(prm)).Cmp(zero) == 0 {
-				ch <- false // is divisible
-				return
-			}
-		}
-		ch <- true
-	}(pch)
-	go func(ch chan<- []*big.Int) {
-		ch <- GenerateXs(iters, k, pkN, ecdsaPub)
-	}(xch)
-	for j := 0; j < 2; j++ {
-		select {
-		case ok := <-pch:
-			if !ok {
-				return false, nil
-			}
-		case xs := <-xch:
-			if len(xs) != iters {
-				return false, fmt.Errorf("paillier proof verify: expected %d xs but got %d", iters, len(xs))
-			}
-			for i, xi := range xs {
-				xiModN := new(big.Int).Mod(xi, pkN)
-				yiExpN := new(big.Int).Exp(pf[i], pkN, pkN)
-				if xiModN.Cmp(yiExpN) != 0 {
-					return false, nil
-				}
-			}
-		}
-	}
-	return true, nil
-}
-
-// ----- utils
-
-func L(u, N *big.Int) *big.Int {
-	t := new(big.Int).Sub(u, one)
-	return new(big.Int).Div(t, N)
-}
-
-// GenerateXs generates the challenges used in Paillier key Proof
-func GenerateXs(m int, k, N *big.Int, ecdsaPub *crypto2.ECPoint) []*big.Int {
-	var i, n int
-	ret := make([]*big.Int, m)
-	sX, sY := ecdsaPub.X(), ecdsaPub.Y()
-	kb, sXb, sYb, Nb := k.Bytes(), sX.Bytes(), sY.Bytes(), N.Bytes()
-	bits := N.BitLen()
-	blocks := int(gmath.Ceil(float64(bits) / 256))
-	chs := make([]chan []byte, blocks)
-	for k := range chs {
-		chs[k] = make(chan []byte)
-	}
-	for i < m {
-		xi := make([]byte, 0, blocks*32)
-		ib := []byte(strconv.Itoa(i))
-		nb := []byte(strconv.Itoa(n))
-		for j := 0; j < blocks; j++ {
-			go func(j int) {
-				jBz := []byte(strconv.Itoa(j))
-				hash := common.SHA512_256(ib, jBz, nb, kb, sXb, sYb, Nb)
-				chs[j] <- hash
-			}(j)
-		}
-		for _, ch := range chs { // must be in order
-			rx := <-ch
-			if rx == nil { // this should never happen. see: https://golang.org/pkg/hash/#Hash
-				panic(errors.New("GenerateXs hash write error!"))
-			}
-			xi = append(xi, rx...) // xi1||···||xib
-		}
-		ret[i] = new(big.Int).SetBytes(xi)
-		if common.IsNumberInMultiplicativeGroup(N, ret[i]) {
-			i++
-		} else {
-			n++
-		}
-	}
-	return ret
-}
->>>>>>> 3d95e54c
+}