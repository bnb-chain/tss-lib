--- conflicted
+++ resolved
@@ -1,4 +1,3 @@
-<<<<<<< HEAD
 // Copyright © 2019 Binance
 //
 // This file is part of Binance. The full Binance copyright notice, including
@@ -25,33 +24,4 @@
 	h1 := common.GetRandomGeneratorOfTheQuadraticResidue(NTildei)
 	h2 := common.GetRandomGeneratorOfTheQuadraticResidue(NTildei)
 	return NTildei, h1, h2, nil
-}
-=======
-// Copyright © 2019 Binance
-//
-// This file is part of Binance. The full Binance copyright notice, including
-// terms governing use, modification, and redistribution, is contained in the
-// file LICENSE at the root of the source code distribution tree.
-
-package crypto
-
-import (
-	"fmt"
-	"math/big"
-
-	"github.com/bnb-chain/tss-lib/common"
-)
-
-func GenerateNTildei(safePrimes [2]*big.Int) (NTildei, h1i, h2i *big.Int, err error) {
-	if safePrimes[0] == nil || safePrimes[1] == nil {
-		return nil, nil, nil, fmt.Errorf("GenerateNTildei: needs two primes, got %v", safePrimes)
-	}
-	if !safePrimes[0].ProbablyPrime(30) || !safePrimes[1].ProbablyPrime(30) {
-		return nil, nil, nil, fmt.Errorf("GenerateNTildei: expected two primes")
-	}
-	NTildei = new(big.Int).Mul(safePrimes[0], safePrimes[1])
-	h1 := common.GetRandomGeneratorOfTheQuadraticResidue(NTildei)
-	h2 := common.GetRandomGeneratorOfTheQuadraticResidue(NTildei)
-	return NTildei, h1, h2, nil
-}
->>>>>>> 3d95e54c
+}