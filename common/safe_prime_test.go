--- conflicted
+++ resolved
@@ -1,57 +1,3 @@
-<<<<<<< HEAD
-// Copyright © 2019 Binance
-//
-// This file is part of Binance. The full Binance copyright notice, including
-// terms governing use, modification, and redistribution, is contained in the
-// file LICENSE at the root of the source code distribution tree.
-
-package common
-
-import (
-	"math/big"
-	"runtime"
-	"testing"
-	"time"
-
-	"github.com/stretchr/testify/assert"
-)
-
-func Test_getSafePrime(t *testing.T) {
-	prime := new(big.Int).SetInt64(5)
-	sPrime := getSafePrime(prime)
-	assert.True(t, sPrime.ProbablyPrime(50))
-}
-
-func Test_getSafePrime_Bad(t *testing.T) {
-	prime := new(big.Int).SetInt64(12)
-	sPrime := getSafePrime(prime)
-	assert.False(t, sPrime.ProbablyPrime(50))
-}
-
-func Test_Validate(t *testing.T) {
-	prime := new(big.Int).SetInt64(5)
-	sPrime := getSafePrime(prime)
-	sgp := &GermainSafePrime{prime, sPrime}
-	assert.True(t, sgp.Validate())
-}
-
-func Test_Validate_Bad(t *testing.T) {
-	prime := new(big.Int).SetInt64(12)
-	sPrime := getSafePrime(prime)
-	sgp := &GermainSafePrime{prime, sPrime}
-	assert.False(t, sgp.Validate())
-}
-
-func TestGetRandomGermainPrimeConcurrent(t *testing.T) {
-	sgps, err := GetRandomSafePrimesConcurrent(1024, 2, 20*time.Minute, runtime.NumCPU())
-	assert.NoError(t, err)
-	assert.Equal(t, 2, len(sgps))
-	for _, sgp := range sgps {
-		assert.NotNil(t, sgp)
-		assert.True(t, sgp.Validate())
-	}
-}
-=======
 // Copyright © 2019 Binance
 //
 // This file is part of Binance. The full Binance copyright notice, including
@@ -106,5 +52,4 @@
 		assert.NotNil(t, sgp)
 		assert.True(t, sgp.Validate())
 	}
-}
->>>>>>> 3d95e54c
+}