<<<<<<< HEAD
// Copyright © 2019 Binance
//
// This file is part of Binance. The full Binance copyright notice, including
// terms governing use, modification, and redistribution, is contained in the
// file LICENSE at the root of the source code distribution tree.

package common

import (
	"math/big"
)

// modInt is a *big.Int that performs all of its arithmetic with modular reduction.
type modInt big.Int

var (
	zero = big.NewInt(0)
	one  = big.NewInt(1)
	two  = big.NewInt(2)
)

func ModInt(mod *big.Int) *modInt {
	return (*modInt)(mod)
}

func (mi *modInt) Add(x, y *big.Int) *big.Int {
	i := new(big.Int)
	i.Add(x, y)
	return i.Mod(i, mi.i())
}

func (mi *modInt) Sub(x, y *big.Int) *big.Int {
	i := new(big.Int)
	i.Sub(x, y)
	return i.Mod(i, mi.i())
}

func (mi *modInt) Div(x, y *big.Int) *big.Int {
	i := new(big.Int)
	i.Div(x, y)
	return i.Mod(i, mi.i())
}

func (mi *modInt) Mul(x, y *big.Int) *big.Int {
	i := new(big.Int)
	i.Mul(x, y)
	return i.Mod(i, mi.i())
}

func (mi *modInt) Exp(x, y *big.Int) *big.Int {
	return new(big.Int).Exp(x, y, mi.i())
}

func (mi *modInt) ModInverse(g *big.Int) *big.Int {
	return new(big.Int).ModInverse(g, mi.i())
}

func (mi *modInt) i() *big.Int {
	return (*big.Int)(mi)
}
=======
// Copyright © 2019 Binance
//
// This file is part of Binance. The full Binance copyright notice, including
// terms governing use, modification, and redistribution, is contained in the
// file LICENSE at the root of the source code distribution tree.

package common

import (
	"math/big"
)

// modInt is a *big.Int that performs all of its arithmetic with modular reduction.
type modInt big.Int

var (
	zero = big.NewInt(0)
	one  = big.NewInt(1)
	two  = big.NewInt(2)
)

func ModInt(mod *big.Int) *modInt {
	return (*modInt)(mod)
}

func (mi *modInt) Add(x, y *big.Int) *big.Int {
	i := new(big.Int)
	i.Add(x, y)
	return i.Mod(i, mi.i())
}

func (mi *modInt) Sub(x, y *big.Int) *big.Int {
	i := new(big.Int)
	i.Sub(x, y)
	return i.Mod(i, mi.i())
}

func (mi *modInt) Div(x, y *big.Int) *big.Int {
	i := new(big.Int)
	i.Div(x, y)
	return i.Mod(i, mi.i())
}

func (mi *modInt) Mul(x, y *big.Int) *big.Int {
	i := new(big.Int)
	i.Mul(x, y)
	return i.Mod(i, mi.i())
}

func (mi *modInt) Exp(x, y *big.Int) *big.Int {
	return new(big.Int).Exp(x, y, mi.i())
}

func (mi *modInt) ModInverse(g *big.Int) *big.Int {
	return new(big.Int).ModInverse(g, mi.i())
}

func (mi *modInt) i() *big.Int {
	return (*big.Int)(mi)
}

func IsInInterval(b *big.Int, bound *big.Int) bool {
	return b.Cmp(bound) == -1 && b.Cmp(zero) >= 0
}
>>>>>>> 3d95e54c
<|MERGE_RESOLUTION|>--- conflicted
+++ resolved
@@ -1,65 +1,3 @@
-<<<<<<< HEAD
-// Copyright © 2019 Binance
-//
-// This file is part of Binance. The full Binance copyright notice, including
-// terms governing use, modification, and redistribution, is contained in the
-// file LICENSE at the root of the source code distribution tree.
-
-package common
-
-import (
-	"math/big"
-)
-
-// modInt is a *big.Int that performs all of its arithmetic with modular reduction.
-type modInt big.Int
-
-var (
-	zero = big.NewInt(0)
-	one  = big.NewInt(1)
-	two  = big.NewInt(2)
-)
-
-func ModInt(mod *big.Int) *modInt {
-	return (*modInt)(mod)
-}
-
-func (mi *modInt) Add(x, y *big.Int) *big.Int {
-	i := new(big.Int)
-	i.Add(x, y)
-	return i.Mod(i, mi.i())
-}
-
-func (mi *modInt) Sub(x, y *big.Int) *big.Int {
-	i := new(big.Int)
-	i.Sub(x, y)
-	return i.Mod(i, mi.i())
-}
-
-func (mi *modInt) Div(x, y *big.Int) *big.Int {
-	i := new(big.Int)
-	i.Div(x, y)
-	return i.Mod(i, mi.i())
-}
-
-func (mi *modInt) Mul(x, y *big.Int) *big.Int {
-	i := new(big.Int)
-	i.Mul(x, y)
-	return i.Mod(i, mi.i())
-}
-
-func (mi *modInt) Exp(x, y *big.Int) *big.Int {
-	return new(big.Int).Exp(x, y, mi.i())
-}
-
-func (mi *modInt) ModInverse(g *big.Int) *big.Int {
-	return new(big.Int).ModInverse(g, mi.i())
-}
-
-func (mi *modInt) i() *big.Int {
-	return (*big.Int)(mi)
-}
-=======
 // Copyright © 2019 Binance
 //
 // This file is part of Binance. The full Binance copyright notice, including
@@ -123,5 +61,4 @@
 
 func IsInInterval(b *big.Int, bound *big.Int) bool {
 	return b.Cmp(bound) == -1 && b.Cmp(zero) >= 0
-}
->>>>>>> 3d95e54c
+}