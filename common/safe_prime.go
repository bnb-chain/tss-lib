<<<<<<< HEAD
// Copyright © 2019 Binance
//
// This file is part of Binance. The full Binance copyright notice, including
// terms governing use, modification, and redistribution, is contained in the
// file LICENSE at the root of the source code distribution tree.

package common

import (
	"context"
	"crypto/rand"
	"errors"
	"fmt"
	"io"
	"math/big"
	"sync"
	"sync/atomic"
	"time"
)

const (
	primeTestN = 30
)

type (
	GermainSafePrime struct {
		q,
		p *big.Int // p = 2q + 1
	}
)

func (sgp *GermainSafePrime) Prime() *big.Int {
	return sgp.q
}

func (sgp *GermainSafePrime) SafePrime() *big.Int {
	return sgp.p
}

func (sgp *GermainSafePrime) Validate() bool {
	return probablyPrime(sgp.q) &&
		getSafePrime(sgp.q).Cmp(sgp.p) == 0 &&
		probablyPrime(sgp.p)
}

// ----- //

func getSafePrime(p *big.Int) *big.Int {
	i := new(big.Int)
	i.Mul(p, two)
	i.Add(i, one)
	return i
}

func probablyPrime(prime *big.Int) bool {
	return prime != nil && prime.ProbablyPrime(primeTestN)
}

// ----- //

// The following code is a modified copy of: https://github.com/didiercrunch/paillier/blob/753322e473bf8ee20267c7824e68ae47360cc69b/safe_prime_generator.go
// It is an implementation of the algorithm described in "Safe Prime Generation with a Combined Sieve" https://eprint.iacr.org/2003/186.pdf

// The code is the original Go implementation of rand.Prime optimized for
// generating safe (Sophie Germain) primes.
// A safe prime is a prime number of the form 2p + 1, where p is also a prime.

// Note from Author (https://github.com/pdyraga):
// I've adapted a Go code for generating random numbers by inserting some
// optimisations that will allow us to generate safe primes faster than
// with the previous, naive approach.
//
// First of all, having q which can be prime, we first check whether q%3=1.
// If that's true, there is no chance p=2q+1 is prime. It lets us to reject
// candidate numbers quicker without running an expensive primality tests.
//
// Also, before we run a primality test for q, we may check p=2q+1 against
// the primes between 3-53 (We are limited by Go's uint64 range).
//
// If all those conditions are met and we know p is prime, it's enough to
// check Pocklington criterion for q instead of running an expensive
// primality test for it.

// smallPrimes is a list of small, prime numbers that allows us to rapidly
// exclude some fraction of composite candidates when searching for a random
// prime. This list is truncated at the point where smallPrimesProduct exceeds
// a uint64. It does not include two because we ensure that the candidates are
// odd by construction.
var smallPrimes = []uint8{
	3, 5, 7, 11, 13, 17, 19, 23, 29, 31, 37, 41, 43, 47, 53,
}

// smallPrimesProduct is the product of the values in smallPrimes and allows us
// to reduce a candidate prime by this number and then determine whether it's
// coprime to all the elements of smallPrimes without further big.Int
// operations.
var smallPrimesProduct = new(big.Int).SetUint64(16294579238595022365)

// GetRandomSafePrimesConcurrent tries to find safe primes concurrently.
// The returned results are safe primes `p` and prime `q` such that `p=2q+1`.
// Concurrency level can be controlled with the `concurrencyLevel` parameter.
// If a safe prime could not be found in the specified `timeout`, the error
// is returned. Also, if at least one search process failed, error is returned
// as well.
//
// How fast we generate a prime number is mostly a matter of luck and it depends
// on how lucky we are with drawing the first bytes.
// With today's multi-core processors, we can execute the process on multiple
// cores concurrently, accept the first valid result and cancel the rest of
// work. This way, with the same finding algorithm, we can get the result
// faster.
//
// Concurrency level should be set depending on what `bitLen` of prime is
// expected. For example, as of today, on a typical workstation, for 512-bit
// safe prime, `concurrencyLevel` should be set to `1` as generating the prime
// of this length is a matter of milliseconds for a single core.
// For 1024-bit safe prime, `concurrencyLevel` should be usually set to at least
// `2` and for 2048-bit safe prime, `concurrencyLevel` must be set to at least
// `4` to get the result in a reasonable time.
//
// This function generates safe primes of at least 6 `bitLen`. For every
// generated safe prime, the two most significant bits are always set to `1`
// - we don't want the generated number to be too small.
func GetRandomSafePrimesConcurrent(bitLen, numPrimes int, timeout time.Duration, concurrency int) ([]*GermainSafePrime, error) {
	if bitLen < 6 {
		return nil, errors.New("safe prime size must be at least 6 bits")
	}
	if numPrimes < 1 {
		return nil, errors.New("numPrimes should be > 0")
	}

	primeCh := make(chan *GermainSafePrime, concurrency*numPrimes)
	errCh := make(chan error, concurrency*numPrimes)
	primes := make([]*GermainSafePrime, 0, numPrimes)

	waitGroup := &sync.WaitGroup{}

	defer close(primeCh)
	defer close(errCh)
	defer waitGroup.Wait()

	ctx, cancel := context.WithCancel(context.Background())

	for i := 0; i < concurrency; i++ {
		waitGroup.Add(1)
		runGenPrimeRoutine(
			ctx, primeCh, errCh, waitGroup, rand.Reader, bitLen,
		)
	}

	// Cancel after the specified timeout.
	go func() {
		time.Sleep(timeout)
		cancel()
	}()

	needed := int32(numPrimes)
	for {
		select {
		case result := <-primeCh:
			primes = append(primes, result)
			if atomic.AddInt32(&needed, -1) <= 0 {
				cancel()
				return primes[:numPrimes], nil
			}
		case err := <-errCh:
			cancel()
			return nil, err
		case <-ctx.Done():
			return nil, fmt.Errorf("generator timed out after %v", timeout)
		}
	}
}

// Starts a Goroutine searching for a safe prime of the specified `pBitLen`.
// If succeeds, writes prime `p` and prime `q` such that `p = 2q+1` to the
// `primeCh`. Prime `p` has a bit length equal to `pBitLen` and prime `q` has
// a bit length equal to `pBitLen-1`.
//
// The algorithm is as follows:
// 1. Generate a random odd number `q` of length `pBitLen-1` with two the most
//    significant bits set to `1`.
// 2. Execute preliminary primality test on `q` checking whether it is coprime
//    to all the elements of `smallPrimes`. It allows to eliminate trivial
//    cases quickly, when `q` is obviously no prime, without running an
//    expensive final primality tests.
//    If `q` is coprime to all of the `smallPrimes`, then go to the point 3.
//    If not, add `2` and try again. Do it at most 10 times.
// 3. Check the potentially prime `q`, whether `q = 1 (mod 3)`. This will
//    happen for 50% of cases.
//    If it is, then `p = 2q+1` will be a multiple of 3, so it will be obviously
//    not a prime number. In this case, add `2` and try again. Do it at most 10
//    times. If `q != 1 (mod 3)`, go to the point 4.
// 4. Now we know `q` is potentially prime and `p = 2q+1` is not a multiple of
//    3. We execute a preliminary primality test on `p`, checking whether
//    it is coprime to all the elements of `smallPrimes` just like we did for
//    `q` in point 2. If `p` is not coprime to at least one element of the
//    `smallPrimes`, then go back to point 1.
//    If `p` is coprime to all the elements of `smallPrimes`, go to point 5.
// 5. At this point, we know `q` is potentially prime, and `p=q+1` is also
//    potentially prime. We need to execute a final primality test for `q`.
//    We apply Miller-Rabin and Baillie-PSW tests. If they succeed, it means
//    that `q` is prime with a very high probability. Knowing `q` is prime,
//    we use Pocklington's criterion to prove the primality of `p=2q+1`, that
//    is, we execute Fermat primality test to base 2 checking whether
//    `2^{p-1} = 1 (mod p)`. It's significantly faster than running full
//    Miller-Rabin and Baillie-PSW for `p`.
//    If `q` and `p` are found to be prime, return them as a result. If not, go
//    back to the point 1.
func runGenPrimeRoutine(
	ctx context.Context,
	primeCh chan<- *GermainSafePrime,
	errCh chan<- error,
	waitGroup *sync.WaitGroup,
	rand io.Reader,
	pBitLen int,
) {
	qBitLen := pBitLen - 1
	b := uint(qBitLen % 8)
	if b == 0 {
		b = 8
	}

	bytes := make([]byte, (qBitLen+7)/8)
	p := new(big.Int)
	q := new(big.Int)

	bigMod := new(big.Int)

	go func() {
		defer waitGroup.Done()

		for {
			select {
			case <-ctx.Done():
				return
			default:
				_, err := io.ReadFull(rand, bytes)
				if err != nil {
					errCh <- err
					return
				}

				// Clear bits in the first byte to make sure the candidate has
				// a size <= bits.
				bytes[0] &= uint8(int(1<<b) - 1)
				// Don't let the value be too small, i.e, set the most
				// significant two bits.
				// Setting the top two bits, rather than just the top bit,
				// means that when two of these values are multiplied together,
				// the result isn't ever one bit short.
				if b >= 2 {
					bytes[0] |= 3 << (b - 2)
				} else {
					// Here b==1, because b cannot be zero.
					bytes[0] |= 1
					if len(bytes) > 1 {
						bytes[1] |= 0x80
					}
				}
				// Make the value odd since an even number this large certainly
				// isn't prime.
				bytes[len(bytes)-1] |= 1

				q.SetBytes(bytes)

				// Calculate the value mod the product of smallPrimes. If it's
				// a multiple of any of these primes we add two until it isn't.
				// The probability of overflowing is minimal and can be ignored
				// because we still perform Miller-Rabin tests on the result.
				bigMod.Mod(q, smallPrimesProduct)
				mod := bigMod.Uint64()

			NextDelta:
				for delta := uint64(0); delta < 1<<20; delta += 2 {
					m := mod + delta
					for _, prime := range smallPrimes {
						if m%uint64(prime) == 0 && (qBitLen > 6 || m != uint64(prime)) {
							continue NextDelta
						}
					}

					if delta > 0 {
						bigMod.SetUint64(delta)
						q.Add(q, bigMod)
					}

					// If `q = 1 (mod 3)`, then `p` is a multiple of `3` so it's
					// obviously no prime and such `q` should be rejected.
					// This will happen in 50% of cases and we should detect
					// and eliminate them early.
					//
					// Explanation:
					// If q = 1 (mod 3) then there exists a q' such that:
					// q = 3q' + 1
					//
					// Since p = 2q + 1:
					// p = 2q + 1 = 2(3q' + 1) + 1 = 6q' + 2 + 1 = 6q' + 3 =
					//   = 3(2q' + 1)
					// So `p` is a multiple of `3`.
					qMod3 := new(big.Int).Mod(q, big.NewInt(3))
					if qMod3.Cmp(big.NewInt(1)) == 0 {
						continue NextDelta
					}

					// p = 2q+1
					p.Mul(q, big.NewInt(2))
					p.Add(p, big.NewInt(1))
					if !isPrimeCandidate(p) {
						continue NextDelta
					}

					break
				}

				// There is a tiny possibility that, by adding delta, we caused
				// the number to be one bit too long. Thus we check BitLen
				// here.
				if q.ProbablyPrime(20) &&
					isPocklingtonCriterionSatisfied(p) &&
					q.BitLen() == qBitLen {

					if sgp := (&GermainSafePrime{p: p, q: q}); sgp.Validate() {
						primeCh <- &GermainSafePrime{p: p, q: q}
					}
					p, q = new(big.Int), new(big.Int)
				}
			}
		}
	}()
}

// Pocklington's criterion can be used to prove the primality of `p = 2q + 1`
// once one has proven the primality of `q`.
// With `q` prime, `p = 2q + 1`, and `p` passing Fermat's primality test to base
// `2` that `2^{p-1} = 1 (mod p)` then `p` is prime as well.
func isPocklingtonCriterionSatisfied(p *big.Int) bool {
	return new(big.Int).Exp(
		big.NewInt(2),
		new(big.Int).Sub(p, big.NewInt(1)),
		p,
	).Cmp(big.NewInt(1)) == 0
}

func isPrimeCandidate(number *big.Int) bool {
	m := new(big.Int).Mod(number, smallPrimesProduct).Uint64()
	for _, prime := range smallPrimes {
		if m%uint64(prime) == 0 && m != uint64(prime) {
			return false
		}
	}
	return true
}
=======
// Copyright © 2019 Binance
//
// This file is part of Binance. The full Binance copyright notice, including
// terms governing use, modification, and redistribution, is contained in the
// file LICENSE at the root of the source code distribution tree.

package common

import (
	"context"
	"crypto/rand"
	"errors"
	"fmt"
	"io"
	"math/big"
	"sync"
	"sync/atomic"
)

const (
	primeTestN = 30
)

type (
	GermainSafePrime struct {
		q,
		p *big.Int // p = 2q + 1
	}
)

func (sgp *GermainSafePrime) Prime() *big.Int {
	return sgp.q
}

func (sgp *GermainSafePrime) SafePrime() *big.Int {
	return sgp.p
}

func (sgp *GermainSafePrime) Validate() bool {
	return probablyPrime(sgp.q) &&
		getSafePrime(sgp.q).Cmp(sgp.p) == 0 &&
		probablyPrime(sgp.p)
}

// ----- //

func getSafePrime(p *big.Int) *big.Int {
	i := new(big.Int)
	i.Mul(p, two)
	i.Add(i, one)
	return i
}

func probablyPrime(prime *big.Int) bool {
	return prime != nil && prime.ProbablyPrime(primeTestN)
}

// ----- //

// The following code is a modified copy of: https://github.com/didiercrunch/paillier/blob/753322e473bf8ee20267c7824e68ae47360cc69b/safe_prime_generator.go
// It is an implementation of the algorithm described in "Safe Prime Generation with a Combined Sieve" https://eprint.iacr.org/2003/186.pdf

// The code is the original Go implementation of rand.Prime optimized for
// generating safe (Sophie Germain) primes.
// A safe prime is a prime number of the form 2p + 1, where p is also a prime.

// Note from Author (https://github.com/pdyraga):
// I've adapted a Go code for generating random numbers by inserting some
// optimisations that will allow us to generate safe primes faster than
// with the previous, naive approach.
//
// First of all, having q which can be prime, we first check whether q%3=1.
// If that's true, there is no chance p=2q+1 is prime. It lets us to reject
// candidate numbers quicker without running an expensive primality tests.
//
// Also, before we run a primality test for q, we may check p=2q+1 against
// the primes between 3-53 (We are limited by Go's uint64 range).
//
// If all those conditions are met and we know p is prime, it's enough to
// check Pocklington criterion for q instead of running an expensive
// primality test for it.

// smallPrimes is a list of small, prime numbers that allows us to rapidly
// exclude some fraction of composite candidates when searching for a random
// prime. This list is truncated at the point where smallPrimesProduct exceeds
// a uint64. It does not include two because we ensure that the candidates are
// odd by construction.
var smallPrimes = []uint8{
	3, 5, 7, 11, 13, 17, 19, 23, 29, 31, 37, 41, 43, 47, 53,
}

// smallPrimesProduct is the product of the values in smallPrimes and allows us
// to reduce a candidate prime by this number and then determine whether it's
// coprime to all the elements of smallPrimes without further big.Int
// operations.
var smallPrimesProduct = new(big.Int).SetUint64(16294579238595022365)

// ErrGeneratorCancelled is an error returned from GetRandomSafePrimesConcurrent
// when the work of the generator has been cancelled as a result of the context
// being done (cancellation or timeout).
var ErrGeneratorCancelled = fmt.Errorf("generator work cancelled")

// GetRandomSafePrimesConcurrent tries to find safe primes concurrently.
// The returned results are safe primes `p` and prime `q` such that `p=2q+1`.
// Concurrency level can be controlled with the `concurrencyLevel` parameter.
// If a safe prime could not be found before the context is done, the error
// is returned. Also, if at least one search process failed, error is returned
// as well.
//
// How fast we generate a prime number is mostly a matter of luck and it depends
// on how lucky we are with drawing the first bytes.
// With today's multi-core processors, we can execute the process on multiple
// cores concurrently, accept the first valid result and cancel the rest of
// work. This way, with the same finding algorithm, we can get the result
// faster.
//
// Concurrency level should be set depending on what `bitLen` of prime is
// expected. For example, as of today, on a typical workstation, for 512-bit
// safe prime, `concurrencyLevel` should be set to `1` as generating the prime
// of this length is a matter of milliseconds for a single core.
// For 1024-bit safe prime, `concurrencyLevel` should be usually set to at least
// `2` and for 2048-bit safe prime, `concurrencyLevel` must be set to at least
// `4` to get the result in a reasonable time.
//
// This function generates safe primes of at least 6 `bitLen`. For every
// generated safe prime, the two most significant bits are always set to `1`
// - we don't want the generated number to be too small.
func GetRandomSafePrimesConcurrent(ctx context.Context, bitLen, numPrimes int, concurrency int) ([]*GermainSafePrime, error) {
	if bitLen < 6 {
		return nil, errors.New("safe prime size must be at least 6 bits")
	}
	if numPrimes < 1 {
		return nil, errors.New("numPrimes should be > 0")
	}

	primeCh := make(chan *GermainSafePrime, concurrency*numPrimes)
	errCh := make(chan error, concurrency*numPrimes)
	primes := make([]*GermainSafePrime, 0, numPrimes)

	waitGroup := &sync.WaitGroup{}

	defer close(primeCh)
	defer close(errCh)
	defer waitGroup.Wait()

	generatorCtx, cancelGeneratorCtx := context.WithCancel(ctx)
	defer cancelGeneratorCtx()

	for i := 0; i < concurrency; i++ {
		waitGroup.Add(1)
		runGenPrimeRoutine(
			generatorCtx, primeCh, errCh, waitGroup, rand.Reader, bitLen,
		)
	}

	needed := int32(numPrimes)
	for {
		select {
		case result := <-primeCh:
			primes = append(primes, result)
			if atomic.AddInt32(&needed, -1) <= 0 {
				return primes[:numPrimes], nil
			}
		case err := <-errCh:
			return nil, err
		case <-ctx.Done():
			return nil, ErrGeneratorCancelled
		}
	}
}

// Starts a Goroutine searching for a safe prime of the specified `pBitLen`.
// If succeeds, writes prime `p` and prime `q` such that `p = 2q+1` to the
// `primeCh`. Prime `p` has a bit length equal to `pBitLen` and prime `q` has
// a bit length equal to `pBitLen-1`.
//
// The algorithm is as follows:
// 1. Generate a random odd number `q` of length `pBitLen-1` with two the most
//    significant bits set to `1`.
// 2. Execute preliminary primality test on `q` checking whether it is coprime
//    to all the elements of `smallPrimes`. It allows to eliminate trivial
//    cases quickly, when `q` is obviously no prime, without running an
//    expensive final primality tests.
//    If `q` is coprime to all of the `smallPrimes`, then go to the point 3.
//    If not, add `2` and try again. Do it at most 10 times.
// 3. Check the potentially prime `q`, whether `q = 1 (mod 3)`. This will
//    happen for 50% of cases.
//    If it is, then `p = 2q+1` will be a multiple of 3, so it will be obviously
//    not a prime number. In this case, add `2` and try again. Do it at most 10
//    times. If `q != 1 (mod 3)`, go to the point 4.
// 4. Now we know `q` is potentially prime and `p = 2q+1` is not a multiple of
//    3. We execute a preliminary primality test on `p`, checking whether
//    it is coprime to all the elements of `smallPrimes` just like we did for
//    `q` in point 2. If `p` is not coprime to at least one element of the
//    `smallPrimes`, then go back to point 1.
//    If `p` is coprime to all the elements of `smallPrimes`, go to point 5.
// 5. At this point, we know `q` is potentially prime, and `p=q+1` is also
//    potentially prime. We need to execute a final primality test for `q`.
//    We apply Miller-Rabin and Baillie-PSW tests. If they succeed, it means
//    that `q` is prime with a very high probability. Knowing `q` is prime,
//    we use Pocklington's criterion to prove the primality of `p=2q+1`, that
//    is, we execute Fermat primality test to base 2 checking whether
//    `2^{p-1} = 1 (mod p)`. It's significantly faster than running full
//    Miller-Rabin and Baillie-PSW for `p`.
//    If `q` and `p` are found to be prime, return them as a result. If not, go
//    back to the point 1.
func runGenPrimeRoutine(
	ctx context.Context,
	primeCh chan<- *GermainSafePrime,
	errCh chan<- error,
	waitGroup *sync.WaitGroup,
	rand io.Reader,
	pBitLen int,
) {
	qBitLen := pBitLen - 1
	b := uint(qBitLen % 8)
	if b == 0 {
		b = 8
	}

	bytes := make([]byte, (qBitLen+7)/8)
	p := new(big.Int)
	q := new(big.Int)

	bigMod := new(big.Int)

	go func() {
		defer waitGroup.Done()

		for {
			select {
			case <-ctx.Done():
				return
			default:
				_, err := io.ReadFull(rand, bytes)
				if err != nil {
					errCh <- err
					return
				}

				// Clear bits in the first byte to make sure the candidate has
				// a size <= bits.
				bytes[0] &= uint8(int(1<<b) - 1)
				// Don't let the value be too small, i.e, set the most
				// significant two bits.
				// Setting the top two bits, rather than just the top bit,
				// means that when two of these values are multiplied together,
				// the result isn't ever one bit short.
				if b >= 2 {
					bytes[0] |= 3 << (b - 2)
				} else {
					// Here b==1, because b cannot be zero.
					bytes[0] |= 1
					if len(bytes) > 1 {
						bytes[1] |= 0x80
					}
				}
				// Make the value odd since an even number this large certainly
				// isn't prime.
				bytes[len(bytes)-1] |= 1

				q.SetBytes(bytes)

				// Calculate the value mod the product of smallPrimes. If it's
				// a multiple of any of these primes we add two until it isn't.
				// The probability of overflowing is minimal and can be ignored
				// because we still perform Miller-Rabin tests on the result.
				bigMod.Mod(q, smallPrimesProduct)
				mod := bigMod.Uint64()

			NextDelta:
				for delta := uint64(0); delta < 1<<20; delta += 2 {
					m := mod + delta
					for _, prime := range smallPrimes {
						if m%uint64(prime) == 0 && (qBitLen > 6 || m != uint64(prime)) {
							continue NextDelta
						}
					}

					if delta > 0 {
						bigMod.SetUint64(delta)
						q.Add(q, bigMod)
					}

					// If `q = 1 (mod 3)`, then `p` is a multiple of `3` so it's
					// obviously no prime and such `q` should be rejected.
					// This will happen in 50% of cases and we should detect
					// and eliminate them early.
					//
					// Explanation:
					// If q = 1 (mod 3) then there exists a q' such that:
					// q = 3q' + 1
					//
					// Since p = 2q + 1:
					// p = 2q + 1 = 2(3q' + 1) + 1 = 6q' + 2 + 1 = 6q' + 3 =
					//   = 3(2q' + 1)
					// So `p` is a multiple of `3`.
					qMod3 := new(big.Int).Mod(q, big.NewInt(3))
					if qMod3.Cmp(big.NewInt(1)) == 0 {
						continue NextDelta
					}

					// p = 2q+1
					p.Mul(q, big.NewInt(2))
					p.Add(p, big.NewInt(1))
					if !isPrimeCandidate(p) {
						continue NextDelta
					}

					break
				}

				// There is a tiny possibility that, by adding delta, we caused
				// the number to be one bit too long. Thus we check BitLen
				// here.
				if q.ProbablyPrime(20) &&
					isPocklingtonCriterionSatisfied(p) &&
					q.BitLen() == qBitLen {

					if sgp := (&GermainSafePrime{p: p, q: q}); sgp.Validate() {
						primeCh <- &GermainSafePrime{p: p, q: q}
					}
					p, q = new(big.Int), new(big.Int)
				}
			}
		}
	}()
}

// Pocklington's criterion can be used to prove the primality of `p = 2q + 1`
// once one has proven the primality of `q`.
// With `q` prime, `p = 2q + 1`, and `p` passing Fermat's primality test to base
// `2` that `2^{p-1} = 1 (mod p)` then `p` is prime as well.
func isPocklingtonCriterionSatisfied(p *big.Int) bool {
	return new(big.Int).Exp(
		big.NewInt(2),
		new(big.Int).Sub(p, big.NewInt(1)),
		p,
	).Cmp(big.NewInt(1)) == 0
}

func isPrimeCandidate(number *big.Int) bool {
	m := new(big.Int).Mod(number, smallPrimesProduct).Uint64()
	for _, prime := range smallPrimes {
		if m%uint64(prime) == 0 && m != uint64(prime) {
			return false
		}
	}
	return true
}
>>>>>>> 3d95e54c
<|MERGE_RESOLUTION|>--- conflicted
+++ resolved
@@ -1,4 +1,3 @@
-<<<<<<< HEAD
 // Copyright © 2019 Binance
 //
 // This file is part of Binance. The full Binance copyright notice, including
@@ -16,7 +15,6 @@
 	"math/big"
 	"sync"
 	"sync/atomic"
-	"time"
 )
 
 const (
@@ -97,10 +95,15 @@
 // operations.
 var smallPrimesProduct = new(big.Int).SetUint64(16294579238595022365)
 
+// ErrGeneratorCancelled is an error returned from GetRandomSafePrimesConcurrent
+// when the work of the generator has been cancelled as a result of the context
+// being done (cancellation or timeout).
+var ErrGeneratorCancelled = fmt.Errorf("generator work cancelled")
+
 // GetRandomSafePrimesConcurrent tries to find safe primes concurrently.
 // The returned results are safe primes `p` and prime `q` such that `p=2q+1`.
 // Concurrency level can be controlled with the `concurrencyLevel` parameter.
-// If a safe prime could not be found in the specified `timeout`, the error
+// If a safe prime could not be found before the context is done, the error
 // is returned. Also, if at least one search process failed, error is returned
 // as well.
 //
@@ -122,7 +125,7 @@
 // This function generates safe primes of at least 6 `bitLen`. For every
 // generated safe prime, the two most significant bits are always set to `1`
 // - we don't want the generated number to be too small.
-func GetRandomSafePrimesConcurrent(bitLen, numPrimes int, timeout time.Duration, concurrency int) ([]*GermainSafePrime, error) {
+func GetRandomSafePrimesConcurrent(ctx context.Context, bitLen, numPrimes int, concurrency int) ([]*GermainSafePrime, error) {
 	if bitLen < 6 {
 		return nil, errors.New("safe prime size must be at least 6 bits")
 	}
@@ -140,20 +143,15 @@
 	defer close(errCh)
 	defer waitGroup.Wait()
 
-	ctx, cancel := context.WithCancel(context.Background())
+	generatorCtx, cancelGeneratorCtx := context.WithCancel(ctx)
+	defer cancelGeneratorCtx()
 
 	for i := 0; i < concurrency; i++ {
 		waitGroup.Add(1)
 		runGenPrimeRoutine(
-			ctx, primeCh, errCh, waitGroup, rand.Reader, bitLen,
+			generatorCtx, primeCh, errCh, waitGroup, rand.Reader, bitLen,
 		)
 	}
-
-	// Cancel after the specified timeout.
-	go func() {
-		time.Sleep(timeout)
-		cancel()
-	}()
 
 	needed := int32(numPrimes)
 	for {
@@ -161,14 +159,12 @@
 		case result := <-primeCh:
 			primes = append(primes, result)
 			if atomic.AddInt32(&needed, -1) <= 0 {
-				cancel()
 				return primes[:numPrimes], nil
 			}
 		case err := <-errCh:
-			cancel()
 			return nil, err
 		case <-ctx.Done():
-			return nil, fmt.Errorf("generator timed out after %v", timeout)
+			return nil, ErrGeneratorCancelled
 		}
 	}
 }
@@ -179,35 +175,35 @@
 // a bit length equal to `pBitLen-1`.
 //
 // The algorithm is as follows:
-// 1. Generate a random odd number `q` of length `pBitLen-1` with two the most
-//    significant bits set to `1`.
-// 2. Execute preliminary primality test on `q` checking whether it is coprime
-//    to all the elements of `smallPrimes`. It allows to eliminate trivial
-//    cases quickly, when `q` is obviously no prime, without running an
-//    expensive final primality tests.
-//    If `q` is coprime to all of the `smallPrimes`, then go to the point 3.
-//    If not, add `2` and try again. Do it at most 10 times.
-// 3. Check the potentially prime `q`, whether `q = 1 (mod 3)`. This will
-//    happen for 50% of cases.
-//    If it is, then `p = 2q+1` will be a multiple of 3, so it will be obviously
-//    not a prime number. In this case, add `2` and try again. Do it at most 10
-//    times. If `q != 1 (mod 3)`, go to the point 4.
-// 4. Now we know `q` is potentially prime and `p = 2q+1` is not a multiple of
-//    3. We execute a preliminary primality test on `p`, checking whether
-//    it is coprime to all the elements of `smallPrimes` just like we did for
-//    `q` in point 2. If `p` is not coprime to at least one element of the
-//    `smallPrimes`, then go back to point 1.
-//    If `p` is coprime to all the elements of `smallPrimes`, go to point 5.
-// 5. At this point, we know `q` is potentially prime, and `p=q+1` is also
-//    potentially prime. We need to execute a final primality test for `q`.
-//    We apply Miller-Rabin and Baillie-PSW tests. If they succeed, it means
-//    that `q` is prime with a very high probability. Knowing `q` is prime,
-//    we use Pocklington's criterion to prove the primality of `p=2q+1`, that
-//    is, we execute Fermat primality test to base 2 checking whether
-//    `2^{p-1} = 1 (mod p)`. It's significantly faster than running full
-//    Miller-Rabin and Baillie-PSW for `p`.
-//    If `q` and `p` are found to be prime, return them as a result. If not, go
-//    back to the point 1.
+//  1. Generate a random odd number `q` of length `pBitLen-1` with two the most
+//     significant bits set to `1`.
+//  2. Execute preliminary primality test on `q` checking whether it is coprime
+//     to all the elements of `smallPrimes`. It allows to eliminate trivial
+//     cases quickly, when `q` is obviously no prime, without running an
+//     expensive final primality tests.
+//     If `q` is coprime to all of the `smallPrimes`, then go to the point 3.
+//     If not, add `2` and try again. Do it at most 10 times.
+//  3. Check the potentially prime `q`, whether `q = 1 (mod 3)`. This will
+//     happen for 50% of cases.
+//     If it is, then `p = 2q+1` will be a multiple of 3, so it will be obviously
+//     not a prime number. In this case, add `2` and try again. Do it at most 10
+//     times. If `q != 1 (mod 3)`, go to the point 4.
+//  4. Now we know `q` is potentially prime and `p = 2q+1` is not a multiple of
+//  3. We execute a preliminary primality test on `p`, checking whether
+//     it is coprime to all the elements of `smallPrimes` just like we did for
+//     `q` in point 2. If `p` is not coprime to at least one element of the
+//     `smallPrimes`, then go back to point 1.
+//     If `p` is coprime to all the elements of `smallPrimes`, go to point 5.
+//  5. At this point, we know `q` is potentially prime, and `p=q+1` is also
+//     potentially prime. We need to execute a final primality test for `q`.
+//     We apply Miller-Rabin and Baillie-PSW tests. If they succeed, it means
+//     that `q` is prime with a very high probability. Knowing `q` is prime,
+//     we use Pocklington's criterion to prove the primality of `p=2q+1`, that
+//     is, we execute Fermat primality test to base 2 checking whether
+//     `2^{p-1} = 1 (mod p)`. It's significantly faster than running full
+//     Miller-Rabin and Baillie-PSW for `p`.
+//     If `q` and `p` are found to be prime, return them as a result. If not, go
+//     back to the point 1.
 func runGenPrimeRoutine(
 	ctx context.Context,
 	primeCh chan<- *GermainSafePrime,
@@ -351,356 +347,4 @@
 		}
 	}
 	return true
-}
-=======
-// Copyright © 2019 Binance
-//
-// This file is part of Binance. The full Binance copyright notice, including
-// terms governing use, modification, and redistribution, is contained in the
-// file LICENSE at the root of the source code distribution tree.
-
-package common
-
-import (
-	"context"
-	"crypto/rand"
-	"errors"
-	"fmt"
-	"io"
-	"math/big"
-	"sync"
-	"sync/atomic"
-)
-
-const (
-	primeTestN = 30
-)
-
-type (
-	GermainSafePrime struct {
-		q,
-		p *big.Int // p = 2q + 1
-	}
-)
-
-func (sgp *GermainSafePrime) Prime() *big.Int {
-	return sgp.q
-}
-
-func (sgp *GermainSafePrime) SafePrime() *big.Int {
-	return sgp.p
-}
-
-func (sgp *GermainSafePrime) Validate() bool {
-	return probablyPrime(sgp.q) &&
-		getSafePrime(sgp.q).Cmp(sgp.p) == 0 &&
-		probablyPrime(sgp.p)
-}
-
-// ----- //
-
-func getSafePrime(p *big.Int) *big.Int {
-	i := new(big.Int)
-	i.Mul(p, two)
-	i.Add(i, one)
-	return i
-}
-
-func probablyPrime(prime *big.Int) bool {
-	return prime != nil && prime.ProbablyPrime(primeTestN)
-}
-
-// ----- //
-
-// The following code is a modified copy of: https://github.com/didiercrunch/paillier/blob/753322e473bf8ee20267c7824e68ae47360cc69b/safe_prime_generator.go
-// It is an implementation of the algorithm described in "Safe Prime Generation with a Combined Sieve" https://eprint.iacr.org/2003/186.pdf
-
-// The code is the original Go implementation of rand.Prime optimized for
-// generating safe (Sophie Germain) primes.
-// A safe prime is a prime number of the form 2p + 1, where p is also a prime.
-
-// Note from Author (https://github.com/pdyraga):
-// I've adapted a Go code for generating random numbers by inserting some
-// optimisations that will allow us to generate safe primes faster than
-// with the previous, naive approach.
-//
-// First of all, having q which can be prime, we first check whether q%3=1.
-// If that's true, there is no chance p=2q+1 is prime. It lets us to reject
-// candidate numbers quicker without running an expensive primality tests.
-//
-// Also, before we run a primality test for q, we may check p=2q+1 against
-// the primes between 3-53 (We are limited by Go's uint64 range).
-//
-// If all those conditions are met and we know p is prime, it's enough to
-// check Pocklington criterion for q instead of running an expensive
-// primality test for it.
-
-// smallPrimes is a list of small, prime numbers that allows us to rapidly
-// exclude some fraction of composite candidates when searching for a random
-// prime. This list is truncated at the point where smallPrimesProduct exceeds
-// a uint64. It does not include two because we ensure that the candidates are
-// odd by construction.
-var smallPrimes = []uint8{
-	3, 5, 7, 11, 13, 17, 19, 23, 29, 31, 37, 41, 43, 47, 53,
-}
-
-// smallPrimesProduct is the product of the values in smallPrimes and allows us
-// to reduce a candidate prime by this number and then determine whether it's
-// coprime to all the elements of smallPrimes without further big.Int
-// operations.
-var smallPrimesProduct = new(big.Int).SetUint64(16294579238595022365)
-
-// ErrGeneratorCancelled is an error returned from GetRandomSafePrimesConcurrent
-// when the work of the generator has been cancelled as a result of the context
-// being done (cancellation or timeout).
-var ErrGeneratorCancelled = fmt.Errorf("generator work cancelled")
-
-// GetRandomSafePrimesConcurrent tries to find safe primes concurrently.
-// The returned results are safe primes `p` and prime `q` such that `p=2q+1`.
-// Concurrency level can be controlled with the `concurrencyLevel` parameter.
-// If a safe prime could not be found before the context is done, the error
-// is returned. Also, if at least one search process failed, error is returned
-// as well.
-//
-// How fast we generate a prime number is mostly a matter of luck and it depends
-// on how lucky we are with drawing the first bytes.
-// With today's multi-core processors, we can execute the process on multiple
-// cores concurrently, accept the first valid result and cancel the rest of
-// work. This way, with the same finding algorithm, we can get the result
-// faster.
-//
-// Concurrency level should be set depending on what `bitLen` of prime is
-// expected. For example, as of today, on a typical workstation, for 512-bit
-// safe prime, `concurrencyLevel` should be set to `1` as generating the prime
-// of this length is a matter of milliseconds for a single core.
-// For 1024-bit safe prime, `concurrencyLevel` should be usually set to at least
-// `2` and for 2048-bit safe prime, `concurrencyLevel` must be set to at least
-// `4` to get the result in a reasonable time.
-//
-// This function generates safe primes of at least 6 `bitLen`. For every
-// generated safe prime, the two most significant bits are always set to `1`
-// - we don't want the generated number to be too small.
-func GetRandomSafePrimesConcurrent(ctx context.Context, bitLen, numPrimes int, concurrency int) ([]*GermainSafePrime, error) {
-	if bitLen < 6 {
-		return nil, errors.New("safe prime size must be at least 6 bits")
-	}
-	if numPrimes < 1 {
-		return nil, errors.New("numPrimes should be > 0")
-	}
-
-	primeCh := make(chan *GermainSafePrime, concurrency*numPrimes)
-	errCh := make(chan error, concurrency*numPrimes)
-	primes := make([]*GermainSafePrime, 0, numPrimes)
-
-	waitGroup := &sync.WaitGroup{}
-
-	defer close(primeCh)
-	defer close(errCh)
-	defer waitGroup.Wait()
-
-	generatorCtx, cancelGeneratorCtx := context.WithCancel(ctx)
-	defer cancelGeneratorCtx()
-
-	for i := 0; i < concurrency; i++ {
-		waitGroup.Add(1)
-		runGenPrimeRoutine(
-			generatorCtx, primeCh, errCh, waitGroup, rand.Reader, bitLen,
-		)
-	}
-
-	needed := int32(numPrimes)
-	for {
-		select {
-		case result := <-primeCh:
-			primes = append(primes, result)
-			if atomic.AddInt32(&needed, -1) <= 0 {
-				return primes[:numPrimes], nil
-			}
-		case err := <-errCh:
-			return nil, err
-		case <-ctx.Done():
-			return nil, ErrGeneratorCancelled
-		}
-	}
-}
-
-// Starts a Goroutine searching for a safe prime of the specified `pBitLen`.
-// If succeeds, writes prime `p` and prime `q` such that `p = 2q+1` to the
-// `primeCh`. Prime `p` has a bit length equal to `pBitLen` and prime `q` has
-// a bit length equal to `pBitLen-1`.
-//
-// The algorithm is as follows:
-// 1. Generate a random odd number `q` of length `pBitLen-1` with two the most
-//    significant bits set to `1`.
-// 2. Execute preliminary primality test on `q` checking whether it is coprime
-//    to all the elements of `smallPrimes`. It allows to eliminate trivial
-//    cases quickly, when `q` is obviously no prime, without running an
-//    expensive final primality tests.
-//    If `q` is coprime to all of the `smallPrimes`, then go to the point 3.
-//    If not, add `2` and try again. Do it at most 10 times.
-// 3. Check the potentially prime `q`, whether `q = 1 (mod 3)`. This will
-//    happen for 50% of cases.
-//    If it is, then `p = 2q+1` will be a multiple of 3, so it will be obviously
-//    not a prime number. In this case, add `2` and try again. Do it at most 10
-//    times. If `q != 1 (mod 3)`, go to the point 4.
-// 4. Now we know `q` is potentially prime and `p = 2q+1` is not a multiple of
-//    3. We execute a preliminary primality test on `p`, checking whether
-//    it is coprime to all the elements of `smallPrimes` just like we did for
-//    `q` in point 2. If `p` is not coprime to at least one element of the
-//    `smallPrimes`, then go back to point 1.
-//    If `p` is coprime to all the elements of `smallPrimes`, go to point 5.
-// 5. At this point, we know `q` is potentially prime, and `p=q+1` is also
-//    potentially prime. We need to execute a final primality test for `q`.
-//    We apply Miller-Rabin and Baillie-PSW tests. If they succeed, it means
-//    that `q` is prime with a very high probability. Knowing `q` is prime,
-//    we use Pocklington's criterion to prove the primality of `p=2q+1`, that
-//    is, we execute Fermat primality test to base 2 checking whether
-//    `2^{p-1} = 1 (mod p)`. It's significantly faster than running full
-//    Miller-Rabin and Baillie-PSW for `p`.
-//    If `q` and `p` are found to be prime, return them as a result. If not, go
-//    back to the point 1.
-func runGenPrimeRoutine(
-	ctx context.Context,
-	primeCh chan<- *GermainSafePrime,
-	errCh chan<- error,
-	waitGroup *sync.WaitGroup,
-	rand io.Reader,
-	pBitLen int,
-) {
-	qBitLen := pBitLen - 1
-	b := uint(qBitLen % 8)
-	if b == 0 {
-		b = 8
-	}
-
-	bytes := make([]byte, (qBitLen+7)/8)
-	p := new(big.Int)
-	q := new(big.Int)
-
-	bigMod := new(big.Int)
-
-	go func() {
-		defer waitGroup.Done()
-
-		for {
-			select {
-			case <-ctx.Done():
-				return
-			default:
-				_, err := io.ReadFull(rand, bytes)
-				if err != nil {
-					errCh <- err
-					return
-				}
-
-				// Clear bits in the first byte to make sure the candidate has
-				// a size <= bits.
-				bytes[0] &= uint8(int(1<<b) - 1)
-				// Don't let the value be too small, i.e, set the most
-				// significant two bits.
-				// Setting the top two bits, rather than just the top bit,
-				// means that when two of these values are multiplied together,
-				// the result isn't ever one bit short.
-				if b >= 2 {
-					bytes[0] |= 3 << (b - 2)
-				} else {
-					// Here b==1, because b cannot be zero.
-					bytes[0] |= 1
-					if len(bytes) > 1 {
-						bytes[1] |= 0x80
-					}
-				}
-				// Make the value odd since an even number this large certainly
-				// isn't prime.
-				bytes[len(bytes)-1] |= 1
-
-				q.SetBytes(bytes)
-
-				// Calculate the value mod the product of smallPrimes. If it's
-				// a multiple of any of these primes we add two until it isn't.
-				// The probability of overflowing is minimal and can be ignored
-				// because we still perform Miller-Rabin tests on the result.
-				bigMod.Mod(q, smallPrimesProduct)
-				mod := bigMod.Uint64()
-
-			NextDelta:
-				for delta := uint64(0); delta < 1<<20; delta += 2 {
-					m := mod + delta
-					for _, prime := range smallPrimes {
-						if m%uint64(prime) == 0 && (qBitLen > 6 || m != uint64(prime)) {
-							continue NextDelta
-						}
-					}
-
-					if delta > 0 {
-						bigMod.SetUint64(delta)
-						q.Add(q, bigMod)
-					}
-
-					// If `q = 1 (mod 3)`, then `p` is a multiple of `3` so it's
-					// obviously no prime and such `q` should be rejected.
-					// This will happen in 50% of cases and we should detect
-					// and eliminate them early.
-					//
-					// Explanation:
-					// If q = 1 (mod 3) then there exists a q' such that:
-					// q = 3q' + 1
-					//
-					// Since p = 2q + 1:
-					// p = 2q + 1 = 2(3q' + 1) + 1 = 6q' + 2 + 1 = 6q' + 3 =
-					//   = 3(2q' + 1)
-					// So `p` is a multiple of `3`.
-					qMod3 := new(big.Int).Mod(q, big.NewInt(3))
-					if qMod3.Cmp(big.NewInt(1)) == 0 {
-						continue NextDelta
-					}
-
-					// p = 2q+1
-					p.Mul(q, big.NewInt(2))
-					p.Add(p, big.NewInt(1))
-					if !isPrimeCandidate(p) {
-						continue NextDelta
-					}
-
-					break
-				}
-
-				// There is a tiny possibility that, by adding delta, we caused
-				// the number to be one bit too long. Thus we check BitLen
-				// here.
-				if q.ProbablyPrime(20) &&
-					isPocklingtonCriterionSatisfied(p) &&
-					q.BitLen() == qBitLen {
-
-					if sgp := (&GermainSafePrime{p: p, q: q}); sgp.Validate() {
-						primeCh <- &GermainSafePrime{p: p, q: q}
-					}
-					p, q = new(big.Int), new(big.Int)
-				}
-			}
-		}
-	}()
-}
-
-// Pocklington's criterion can be used to prove the primality of `p = 2q + 1`
-// once one has proven the primality of `q`.
-// With `q` prime, `p = 2q + 1`, and `p` passing Fermat's primality test to base
-// `2` that `2^{p-1} = 1 (mod p)` then `p` is prime as well.
-func isPocklingtonCriterionSatisfied(p *big.Int) bool {
-	return new(big.Int).Exp(
-		big.NewInt(2),
-		new(big.Int).Sub(p, big.NewInt(1)),
-		p,
-	).Cmp(big.NewInt(1)) == 0
-}
-
-func isPrimeCandidate(number *big.Int) bool {
-	m := new(big.Int).Mod(number, smallPrimesProduct).Uint64()
-	for _, prime := range smallPrimes {
-		if m%uint64(prime) == 0 && m != uint64(prime) {
-			return false
-		}
-	}
-	return true
-}
->>>>>>> 3d95e54c
+}