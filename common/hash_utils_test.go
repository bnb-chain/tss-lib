<<<<<<< HEAD
// Copyright © 2019 Binance
//
// This file is part of Binance. The full Binance copyright notice, including
// terms governing use, modification, and redistribution, is contained in the
// file LICENSE at the root of the source code distribution tree.

package common_test

import (
	"math/big"
	"reflect"
	"testing"

	"github.com/binance-chain/tss-lib/common"
)

func TestRejectionSample(t *testing.T) {
	curveQ := common.GetRandomPrimeInt(256)
	randomQ := common.MustGetRandomInt(64)
	hash := common.SHA512_256iOne(big.NewInt(123))
	rs1 := common.RejectionSample(curveQ, hash)
	rs2 := common.RejectionSample(randomQ, hash)
	rs3 := common.RejectionSample(common.MustGetRandomInt(64), hash)
	type args struct {
		q     *big.Int
		eHash *big.Int
	}
	tests := []struct {
		name       string
		args       args
		want       *big.Int
		wantBitLen int
		notEqual   bool
	}{{
		name:       "happy path with curve order",
		args:       args{curveQ, hash},
		want:       rs1,
		wantBitLen: 256,
	}, {
		name:       "happy path with random 64-bit int",
		args:       args{randomQ, hash},
		want:       rs2,
		wantBitLen: 64,
	}, {
		name:       "inequality with different input",
		args:       args{randomQ, hash},
		want:       rs3,
		wantBitLen: 64,
		notEqual:   true,
	}}
	for _, tt := range tests {
		t.Run(tt.name, func(t *testing.T) {
			got := common.RejectionSample(tt.args.q, tt.args.eHash)
			if !tt.notEqual && !reflect.DeepEqual(got, tt.want) {
				t.Errorf("RejectionSample() = %v, want %v", got, tt.want)
			}
			if tt.wantBitLen < got.BitLen() { // leading zeros not counted
				t.Errorf("RejectionSample() = bitlen %d, want %d", got.BitLen(), tt.wantBitLen)
			}
		})
	}
}
=======
// Copyright © 2019 Binance
//
// This file is part of Binance. The full Binance copyright notice, including
// terms governing use, modification, and redistribution, is contained in the
// file LICENSE at the root of the source code distribution tree.

package common_test

import (
	"math/big"
	"reflect"
	"testing"

	"github.com/bnb-chain/tss-lib/common"
)

func TestRejectionSample(t *testing.T) {
	curveQ := common.GetRandomPrimeInt(256)
	randomQ := common.MustGetRandomInt(64)
	hash := common.SHA512_256iOne(big.NewInt(123))
	rs1 := common.RejectionSample(curveQ, hash)
	rs2 := common.RejectionSample(randomQ, hash)
	rs3 := common.RejectionSample(common.MustGetRandomInt(64), hash)
	type args struct {
		q     *big.Int
		eHash *big.Int
	}
	tests := []struct {
		name       string
		args       args
		want       *big.Int
		wantBitLen int
		notEqual   bool
	}{{
		name:       "happy path with curve order",
		args:       args{curveQ, hash},
		want:       rs1,
		wantBitLen: 256,
	}, {
		name:       "happy path with random 64-bit int",
		args:       args{randomQ, hash},
		want:       rs2,
		wantBitLen: 64,
	}, {
		name:       "inequality with different input",
		args:       args{randomQ, hash},
		want:       rs3,
		wantBitLen: 64,
		notEqual:   true,
	}}
	for _, tt := range tests {
		t.Run(tt.name, func(t *testing.T) {
			got := common.RejectionSample(tt.args.q, tt.args.eHash)
			if !tt.notEqual && !reflect.DeepEqual(got, tt.want) {
				t.Errorf("RejectionSample() = %v, want %v", got, tt.want)
			}
			if tt.wantBitLen < got.BitLen() { // leading zeros not counted
				t.Errorf("RejectionSample() = bitlen %d, want %d", got.BitLen(), tt.wantBitLen)
			}
		})
	}
}
>>>>>>> 3d95e54c
<|MERGE_RESOLUTION|>--- conflicted
+++ resolved
@@ -1,4 +1,3 @@
-<<<<<<< HEAD
 // Copyright © 2019 Binance
 //
 // This file is part of Binance. The full Binance copyright notice, including
@@ -60,68 +59,4 @@
 			}
 		})
 	}
-}
-=======
-// Copyright © 2019 Binance
-//
-// This file is part of Binance. The full Binance copyright notice, including
-// terms governing use, modification, and redistribution, is contained in the
-// file LICENSE at the root of the source code distribution tree.
-
-package common_test
-
-import (
-	"math/big"
-	"reflect"
-	"testing"
-
-	"github.com/bnb-chain/tss-lib/common"
-)
-
-func TestRejectionSample(t *testing.T) {
-	curveQ := common.GetRandomPrimeInt(256)
-	randomQ := common.MustGetRandomInt(64)
-	hash := common.SHA512_256iOne(big.NewInt(123))
-	rs1 := common.RejectionSample(curveQ, hash)
-	rs2 := common.RejectionSample(randomQ, hash)
-	rs3 := common.RejectionSample(common.MustGetRandomInt(64), hash)
-	type args struct {
-		q     *big.Int
-		eHash *big.Int
-	}
-	tests := []struct {
-		name       string
-		args       args
-		want       *big.Int
-		wantBitLen int
-		notEqual   bool
-	}{{
-		name:       "happy path with curve order",
-		args:       args{curveQ, hash},
-		want:       rs1,
-		wantBitLen: 256,
-	}, {
-		name:       "happy path with random 64-bit int",
-		args:       args{randomQ, hash},
-		want:       rs2,
-		wantBitLen: 64,
-	}, {
-		name:       "inequality with different input",
-		args:       args{randomQ, hash},
-		want:       rs3,
-		wantBitLen: 64,
-		notEqual:   true,
-	}}
-	for _, tt := range tests {
-		t.Run(tt.name, func(t *testing.T) {
-			got := common.RejectionSample(tt.args.q, tt.args.eHash)
-			if !tt.notEqual && !reflect.DeepEqual(got, tt.want) {
-				t.Errorf("RejectionSample() = %v, want %v", got, tt.want)
-			}
-			if tt.wantBitLen < got.BitLen() { // leading zeros not counted
-				t.Errorf("RejectionSample() = bitlen %d, want %d", got.BitLen(), tt.wantBitLen)
-			}
-		})
-	}
-}
->>>>>>> 3d95e54c
+}